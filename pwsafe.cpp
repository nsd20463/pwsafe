/* 
   pwsafe - commandline tool compatible with Counterpane's Passwordsafe

   Copyright (C) 2004-2020 Nicolas S. Dade

   $Id$

   This program is free software; you can redistribute it and/or modify
   it under the terms of the GNU General Public License as published by
   the Free Software Foundation; either version 2, or (at your option)
   any later version.

   This program is distributed in the hope that it will be useful,
   but WITHOUT ANY WARRANTY; without even the implied warranty of
   MERCHANTABILITY or FITNESS FOR A PARTICULAR PURPOSE.  See the
   GNU General Public License for more details.

   You should have received a copy of the GNU General Public License
   along with this program; if not, write to the Free Software Foundation,
   Inc., 59 Temple Place - Suite 330, Boston, MA 02111-1307, USA.  

*/

#ifndef _GNU_SOURCE
#define _GNU_SOURCE
#endif

#if HAVE_CONFIG_H
#include "config.h"
#endif

#include <iostream>
#include <stdio.h>
#include <stdlib.h>
#include <ctype.h>
#include <string.h>
#if HAVE_UNISTD_H
#include <unistd.h>
#endif
#if HAVE_FCNTL_H
#include <fcntl.h>
#endif
#if HAVE_SIGNAL_H
#include <signal.h>
#endif
#if HAVE_GETOPT_H // freebsd for example doesn't have getopt.h but includes getopt() inside unistd.h
#include <getopt.h>
#endif
#if HAVE_SYS_TYPES_H
#include <sys/types.h>
#endif
#if HAVE_SYS_STAT_H
#include <sys/stat.h>
#endif
#if HAVE_SYS_TIME_H
#include <sys/time.h>
#endif
#include <errno.h>
#include <pwd.h>
#include <regex.h>
#if HAVE_SYS_MMAN_H
#include <sys/mman.h>
#endif
#include <limits.h>
#if HAVE_SYS_SELECT_H
#include <sys/select.h>
#endif
#if HAVE_SYS_RESOURCE_H
#include <sys/resource.h>
#endif
#if HAVE_SYS_SOCKET_H
#include <sys/socket.h>
#endif
#if HAVE_SYS_UN_H
#include <sys/un.h>
#endif

#include <string>
#include <map>
#include <set>
#include <vector>
#include <algorithm>
#include <memory>
#include <fstream>

#include <termios.h>

#ifndef HAS_GETOPT_LONG
// our cheap substitute for getopt_long
// for testing we might have included a getopt.h that did include getopt_long, so
#ifdef no_argument
#undef no_argument
#undef required_argument
#undef optional_argument
#endif
struct long_option {
  const char* name;
  int has_arg;
  int* flag;
  int val;
};
static const int no_argument = 0;
static const int required_argument = 1;
// we don't support optional_argument in our cheap getopt_long
static int getopt_long(int, char*const[], const char*, const long_option*, int*);
#else
typedef struct option long_option;
#endif


#include <netinet/in.h> // for ntohl() to figure out the endianess

#include <openssl/sha.h>
#include <openssl/blowfish.h>
#include <openssl/rand.h>
#include <openssl/err.h>

#ifndef X_DISPLAY_MISSING
#include <X11/Xlib.h>
#include <X11/Xatom.h>
#include <X11/Xmu/Atoms.h>
#include <X11/Xmu/WinUtil.h>
#endif

#ifndef HAVE_SOCKLEN_T
typedef int socklen_t;
#endif


// ---- secalloc and secstring classes ------------------------------------

// an (SGI style) allocator class that allocates from secure (non-swapable) storage
class secalloc {
public:
  static size_t pagesize;
  const static size_t alignsize;
private:
  struct Pool {
    Pool* next;
    char* top;
    char* bottom;
    char* level;
    Pool(size_t);
    ~Pool();
  };
  static Pool* pools;
public:
  explicit secalloc();
  static void init();
  static void cleanup();
  static void* allocate(size_t);
  static void deallocate(void*, size_t);
  static void* reallocate(void*, size_t, size_t);

  bool operator==(const secalloc&) const { return true; }
  bool operator!=(const secalloc&) const { return false; }

  // a struct that takes care of calling secalloc::cleanup() when it is destroyed (usefull to ensure that cleanup() is always called)
  struct Cleanup {
    Cleanup() { secalloc::init(); }
    ~Cleanup() { secalloc::cleanup(); }
  };
};
static secalloc::Cleanup cleanup_secalloc; // so secalloc::cleanup() is always called. Carefull, this must be the first global object so that global secstrings are destroyed first

// There are 4 different allocator interfaces I know of used by g++. g++ 2.9, 3.0, 3.x, x>=1, and 3.4.2.
// I used to try and use std::basic_string, but now I give up and implement my own stupid string
// class. Thank goodness for standards :-(

// a string class for handling strings that must not be swapped out---we use the secure allocator
class secstring {
public:
  typedef int size_type;
  static const size_type npos = -1;
private:
  char* txt;
  size_type len; // length of text
  size_type res; // length of buffer
  static char null_string;

  void construct(const char*, size_type, const char*, size_type);
  void deallocate() {
    if (txt != &null_string)
      secalloc::deallocate(txt,res+1);
  }
public:
  secstring() : txt(&null_string), len(0), res(0) {}
  secstring(const secstring&);
  secstring(const char*);
  secstring(const char*, size_type);
  secstring(const char*, const char*);
  secstring(const char*, size_type, const char*, size_type);
  ~secstring();

  bool operator == (const secstring&) const;
  bool operator != (const secstring& s) const { return ! operator==(s); }
  bool operator < (const secstring&) const;

  size_type find(char);
  size_type find_first_not_of(char);
  size_type find_last_not_of(char);

  const char& operator[] (size_t i) const { return txt[i]; }
  char& operator[] (size_t i) { return txt[i]; }
  const char* c_str() const { return txt; }
  const char* data() const { return txt; }
  size_t length() const { return len; }
  bool empty() const { return len == 0; }

  secstring& assign(const char*, size_type);
  secstring& assign(const char* t) { return assign(t,strlen(t)); }
  secstring& operator = (const char* t) { return assign(t); }
  secstring& operator = (const secstring& s) { return assign(s.c_str(),s.len); }
  secstring& append(const char*, size_type);
  secstring& operator += (char c) { return append(&c,1); }
  secstring& operator += (const char* t) { return append(t,strlen(t)); }
  secstring& operator += (const secstring& s) { return append(s.c_str(),s.len); }
  secstring substr(size_type, size_type);
  void erase() { operator=(&null_string); }
  void reserve(size_type);
  void resize(size_type);

  typedef const char* const_iterator;
  const_iterator begin() const { return txt; }
  const_iterator end() const { return txt+len; }
};

char secstring::null_string = '\0';

secstring::secstring(const secstring& s) : txt(&null_string), len(0), res(0) {
  assign(s.c_str(),s.length());
}

secstring::secstring(const char* t) : txt(&null_string), len(0), res(0) {
  assign(t);
}

secstring::secstring(const char* t, size_type l) : txt(&null_string), len(0), res(0) {
  assign(t,l);
}

secstring::secstring(const char* t1, const char* t2) : txt(&null_string), len(0), res(0) {
  construct(t1,strlen(t1),t2,strlen(t2));
}

secstring::secstring(const char* t1, size_type l1, const char* t2, size_type l2) : txt(&null_string), len(0), res(0) {
  construct(t1,l1,t2,l2);
}

void secstring::construct(const char* t1, size_type l1, const char* t2, size_type l2) {
  res = len = l1 + l2;
  txt = reinterpret_cast<char*>(secalloc::allocate(res+1));
  memcpy(txt,t1,l1);
  memcpy(txt+l1,t2,l2);
  txt[len] = '\0';
}

secstring::~secstring() { 
  deallocate();
}

secstring& secstring::assign(const char* t, size_type l) {
  if (t != txt) {
    deallocate();
    res = len = l;
    txt = reinterpret_cast<char*>(secalloc::allocate(res+1));
    memcpy(txt,t,len);
    txt[len] = '\0';
  }
  return *this;
}

secstring& secstring::append(const char* t, size_type l) {
  if (len+l > res)
    reserve(len+l);
  memcpy(txt+len,t,l);
  len += l;
  txt[len] = '\0';
  return *this;
}
secstring secstring::substr(size_type s, size_type e) {
  if (e == npos)
    e = len;
  return secstring(txt+s,e-s);
}

void secstring::reserve(size_type r) {
  if (res < r) {
    char* t = reinterpret_cast<char*>(secalloc::allocate(r+1));
    memcpy(t,txt,len+1);
    deallocate();
    txt = t;
    res = r;
  }
}
void secstring::resize(size_type r) {
  reserve(r);
  len = r;
  txt[r] = '\0';
}

bool secstring::operator==(const secstring& s) const {
  return this == &s ||
         (len == s.len &&
          memcmp(txt,s.txt,len) == 0);
}
bool secstring::operator<(const secstring& s) const {
  return strcmp(txt,s.txt) < 0;
}

secstring::size_type secstring::find(char c) {
  char* p = strchr(txt,c);
  return p ? p-txt : npos;
}
secstring::size_type secstring::find_first_not_of(char c) {
  for (size_type p = 0; p < len; p++)
    if (txt[p] != c)
      return p;
  return npos;
}
secstring::size_type secstring::find_last_not_of(char c) {
  for (size_type p = len-1; p >= 0; p--)
    if (txt[p] != c)
      return p;
  return npos;
}

secstring operator+(const secstring& t1, const secstring& t2) { 
  return secstring(t1.c_str(),t1.length(),t2.c_str(),t2.length()); 
}
secstring operator+(const char* t1, const secstring& t2) { 
  return secstring(t1,strlen(t1),t2.c_str(),t2.length()); 
}
secstring operator+(const secstring& t1, const char* t2) { 
  return secstring(t1.c_str(),t1.length(),t2,strlen(t2)); 
}
secstring operator+(const secstring& t1, char c) { 
  return secstring(t1.c_str(),t1.length(),&c,1);
}
  

  
// ------ end of fixups for various systems; on to the real program ------

// The name the program was run with, stripped of any leading path
const char *program_name = "pwsafe"; // make sure program_name always points to something valid so we can use it in constructors of globals
uid_t saved_uid;
gid_t saved_gid;

// database version
enum Version { VERSION_UNKNOWN, VERSION_1_7, VERSION_2_0 };
const static char*const VERSION_NAME[] = { "<unknown>", "1.7", "2.0" };

// Option flags and variables
const char* arg_dbname = NULL;
Version arg_dbversion = VERSION_UNKNOWN;
const char* arg_mergedb = NULL;
const char* arg_name = NULL;
enum OP { 
  OP_NOP, OP_CREATEDB, OP_EXPORTDB, OP_MERGEDB, OP_PASSWD, OP_LIST, OP_EMIT, OP_ADD, OP_EDIT, OP_DELETE, 
};
OP arg_op = OP_NOP;
//const char* arg_config = NULL;
const char* arg_askpass = NULL;
bool arg_casesensative = false;
bool arg_echo = false;
const char* arg_output = NULL;
FILE* outfile = NULL; // will be arg_output() or stdout
bool arg_username = false;
bool arg_password = false;
bool arg_twice = false;
bool arg_details = false;
int arg_verbose = 0;
int arg_debug = 0;
#ifndef X_DISPLAY_MISSING
bool arg_xclip = false;
const char* arg_display = NULL;
const char* arg_selection = "both"; // by default copy to primary X selection and clipboard
typedef std::set<std::string> arg_ignore_t;
arg_ignore_t arg_ignore;
static Display* xdisplay = NULL;
const char* xsel_names = NULL;
#endif

static long_option const long_options[] =
{
  // commands
  {"createdb", no_argument, 0, 'C'},
  {"exportdb", no_argument, 0, 'E'&31},
  {"mergedb", required_argument, 0, 'M'&31},
  {"passwd", no_argument, 0, 'P'},
  {"list", no_argument, 0, 'L'},
  {"add", no_argument, 0, 'a'},
  {"edit", no_argument, 0, 'e'},
  {"delete", no_argument, 0, 'D'},
  // options
//  {"config", required_argument, 0, 'F'},
  {"askpass", required_argument, 0, 'A'},
  {"file", required_argument, 0, 'f'},
  {"case", no_argument, 0 ,'I'},
  // options controlling what is outputted
  {"long", no_argument, 0, 'l'},
  {"username", no_argument, 0, 'u'},
  {"password", no_argument, 0, 'p'},
  {"twice", no_argument, 0, 't'},
  // options controlling where output goes
  {"echo", no_argument, 0, 'E'},
  {"output", required_argument, 0, 'o'},
  {"dbversion", required_argument, 0, 'V'&31},
#ifndef X_DISPLAY_MISSING
  {"xclip", no_argument, 0, 'x'},
  {"display", required_argument, 0,'d'},
  {"selection", required_argument, 0,'s'},
  {"ignore", required_argument, 0,'G'},
#endif
  // standard stuff
  {"quiet", no_argument, 0, 'q'},
  {"verbose", no_argument, 0, 'v'},
  {"help", no_argument, 0, 'h'},
  {"version", no_argument, 0, 'V'},
  {NULL, 0, NULL, 0}
};


static void usage(bool fail);
static int parse(int argc, char **argv);
static const char* pwsafe_strerror(int err); // decodes errno's as well as our negative error codes
#define PWSAFE_ERR_INVALID_DB -1

static char get1char(const char* prompt, int def_val=-1);
static bool getyn(const char* prompt, int def_val=-1);

// (unused at the moment) static inline char get1char(const std::string& prompt, int def_val=-1) { return get1char(prompt.c_str(), def_val); }
static inline char get1char(const secstring& prompt, int def_val=-1) { return get1char(prompt.c_str(), def_val); }
static inline bool getyn(const std::string& prompt, int def_val=-1) { return getyn(prompt.c_str(), def_val); }
static inline bool getyn(const secstring& prompt, int def_val=-1) { return getyn(prompt.c_str(), def_val); }

struct FailEx {}; // thrown to unwind, cleanup and cause main to return 1
struct ExitEx { const int rc; explicit ExitEx(int c) : rc(c) {} }; // thrown to unwind and exit() with rc

// a blowfish data block (8 bytes)
class Block {
private:
  BF_LONG block[2];
  static void makeLE(unsigned char[8]);
public:
  operator BF_LONG*() { return block; }
  Block() {}
  ~Block();
  void zero();

  void putInt32AndType(int32_t, uint8_t);
  int32_t getInt32() const;
  uint8_t getType() const;

  Block& operator ^=(const Block&);

  void read(const unsigned char*, int len);
  void write(unsigned char[8]) const;

  bool read(FILE*);
  bool write(FILE*) const;
};
  

class DB {
private:
  // the file header, which is kept in secalloc just like the secstrings
  struct Header {
    unsigned char random[8];
    unsigned char hash[SHA_DIGEST_LENGTH]; // 20
    unsigned char salt[SHA_DIGEST_LENGTH]; // 20
    unsigned char iv[8];

    Header();
    ~Header();
    void zero();
    bool create();
    bool resalt();
    bool read(FILE*);
    bool write(FILE*) const;

    // overload new and delete to the Header is kept in secalloc's memory
    void* operator new(size_t n) { return secalloc::allocate(n); }
    void operator delete(void* p,size_t n) { secalloc::deallocate(p,n); }
  };
  Header* header;

  // the crypto context (exists only when read/writing the database). also kept in secalloc memory
  struct Context {
    Block cbc;
    BF_KEY bf;
    const Version& version; // typically points back to DB's Version

    Context(const Header&, const secstring& pw, const Version&);
    ~Context();

    // overload new and delete so Context is kept in secalloc's memory
    void* operator new(size_t n) { return secalloc::allocate(n); }
    void operator delete(void* p,size_t n) { secalloc::deallocate(p,n); }
  };

  struct Entry {
  public:
    typedef std::vector< std::pair<unsigned int,secstring> > extras_t;
  private:
    // the name+login fields are saved as one string in the file for historical reasons (login was added after 1.0), seperated by magic characters we hope you won't use in a name
    const static char SPLIT_CHAR = '\xAD';
    const static char*const SPLIT_STR; // = "  \xAD  "
    const static char DEFAULT_USER_CHAR = '\xA0';
  
    // version 2 field types
    enum Type { NAME=0, UUID=0x1, GROUP = 0x2, TITLE = 0x3, USER = 0x4, NOTES = 0x5, PASSWORD = 0x6, 
         // future fields: CTIME = 0x7, MTIME = 0x8, ATIME = 0x9, LTIME = 0xa, POLICY = 0xb, 
                END = 0xff};

    static bool read(FILE*, Context&, uint8_t& type, secstring&);
    static bool write(FILE*, Context&, uint8_t type, const secstring&);
    static bool write(FILE*, Context&, const extras_t&);

  public:
    const static char*const MAGIC_V2_NAME; // = " !!!Version 2 File Format!!! ..."
    const static char*const MAGIC_V2_PASSWORD; // = "2.0"

    static secstring the_default_login;
    secstring name;
    secstring login;
    bool default_login;
    secstring password;
    secstring notes;
    // new v2.0 values
    secstring uuid; // I exploit the fact that std::string can contain '\0'
    secstring group;
    // unknown v2.0+ values are stored as binary, so when the file is saved we can restore them (hopefully this doesn't lead to inconsistencies)
    extras_t extras;

    static void Init(); // computes the_default_login
    Entry();
    bool read(FILE*, Context&);
    bool write(FILE*, Context&) const;

    bool operator!=(const Entry&) const;
    bool operator==(const Entry& e) const { return !operator!=(e); }
    int diff(const Entry&, secstring& summary) const;
    secstring diff(const Entry&) const;

    secstring groupname() const;
  };
  typedef std::map<secstring, Entry> entries_t;
  entries_t entries;
  typedef std::vector<const Entry*> matches_t;

  secstring passphrase;
  Version version;
  secstring v2_preferences;
  bool opened; // true after open() has succeeded
  bool changed; // unsaved changes have been made
  bool backedup; // true after backup() has succeeded
  bool overwritten; // true once we start overwriting dbname
  
  bool getkey(bool test, const char* prompt1="Enter passphrase", const char* prompt2="Reenter passphrase"); // get/verify passphrase
  bool testkey(const secstring&);
  void hashkey(const secstring&, unsigned char test_hash[]);

  bool add(const Entry&); // add entry into database
  bool del(const Entry&); // remove entry from database
  bool find(matches_t&, const char* regex); // find all entries matching regex
  const Entry& find1(const char* regex); // find the one entry either == regex or matching; throw FailEx if 0 or >1 match
public:
  const std::string dbname_str;
  const char*const dbname;

  static void Init();
  DB(const char* dbname, Version=VERSION_UNKNOWN);
  ~DB();

  static void createdb(const char* dbname);
  bool open(const secstring* pw_to_try=NULL); // call getkey(), read file into entries map
  void exportdb();
  void mergedb(DB&);
  void passwd();
  void list(const char* regex);
  void emit(const char* regex, bool username, bool password, bool twice);
  void add(const char* name);
  void edit(const char* regex);
  void del(const char* name);

  bool is_changed() const { return changed; }

  bool backup(); // create ~ file
  bool save(); // write out db file (please backup() first if appropriate)
  bool restore(); // copy ~ file back to original (only if an earlier call to backup() suceeded)
  
  static const secstring& defaultlogin() { return Entry::the_default_login; }
};


int main(int argc, char **argv) {
  program_name = strrchr(argv[0], '/');
  if (!program_name)
    program_name = argv[0];
  else
    program_name++;

  try {
    try {
      saved_uid = geteuid();
      saved_gid = getegid();
      
      // if we are running suid, drop privileges now; we use seteuid() instead of setuid() so the saved uid remains root and we can become root again in order to mlock()
      if (saved_uid != getuid() || saved_gid != getgid()) {
        int dont_care = setegid(getgid());
        dont_care = seteuid(getuid());
        (void)dont_care; // shut gcc up about these
      }

      // be nice and paranoid
      umask(0077);

      // init some arguments
      {
        // use $PWSAFE_DATABASE (which might be a full path or just a filename relative to home), and fall back on ".pwsafe.dat"
        const char* datname = getenv("PWSAFE_DATABASE");
        if (!datname)
          datname = ".pwsafe.dat";
        
        const char* home = getenv("HOME");
        if (home && datname[0] != '/') {
          char* dbname = reinterpret_cast<char*>(malloc(strlen(home)+1+strlen(datname)+1));
          strcpy(dbname, home);
          strcat(dbname, "/");
          strcat(dbname, datname);
          arg_dbname = dbname;
        } else {
          // datname is already an absolute path
          arg_dbname = datname;
        }

#ifndef X_DISPLAY_MISSING
        if (isatty(STDOUT_FILENO) && (arg_display = XDisplayName(NULL)) && strlen(arg_display))
          arg_xclip = true;
        else
#endif
          arg_echo = true;
      }

      int idx = parse(argc, argv);
   
#ifndef X_DISPLAY_MISSING
      // if no --ignore was specified, use the default
      if (arg_ignore.empty()) {
        const char* ig = getenv("PWSAFE_IGNORE");
        if (!ig) ig = "xclipboard:klipper:wmcliphist:<unknown>";
        while (*ig) {
          const char*const q = ig;
          while (*ig && *ig != ':') ++ig;
          arg_ignore.insert(arg_ignore_t::value_type(q,ig-q));
          while (*ig == ':') ++ig;
        }
      }
#endif
      if (arg_op == OP_NOP)
        // assume --list
        arg_op = OP_LIST;

      if (arg_op == OP_LIST && (arg_username || arg_password))
        // this is actually an OP_EMIT and not an OP_LIST
        arg_op = OP_EMIT;
      
      if (idx != argc) {
        if ((arg_op == OP_LIST || arg_op == OP_EMIT || arg_op == OP_ADD || arg_op == OP_EDIT || arg_op == OP_DELETE) && idx+1 == argc) {
          arg_name = argv[idx];
        } else {
          fprintf(stderr, "%s - Too many arguments\n", program_name);
          usage(true);
        }
      }

      if (!arg_dbname) {
          // $PWSAFE_DATABASE and $HOME weren't set and -f wasn't used; we have no idea what we should be opening
        fprintf(stderr, "$HOME wasn't set; --file must be used\n");
        throw FailEx();
      }

      if (!arg_name && (arg_op == OP_EMIT || arg_op == OP_EDIT || arg_op == OP_DELETE)) {
        fprintf(stderr, "An entry must be specified\n");
        throw FailEx();
      }

      if (arg_name && !arg_casesensative) {
        // automatically be case sensative of arg_name contains any uppercase chars
        const char* p = arg_name;
        while (*p)
          if (isupper(*p++)) {
            arg_casesensative = true;
            break;
          }
      }

#ifndef X_DISPLAY_MISSING
      if (arg_xclip && !XDisplayName(arg_display)) {
        fprintf(stderr, "$DISPLAY isn't set; use --display\n");
        throw FailEx();
      }

      // map arg_selection to a descriptive text string
      // NOTE this must match the similar code in emit()
      switch (tolower(arg_selection[0])) {
        case 'b': case '0': xsel_names = "both X primary selection and clipboard"; break;
        case 'p': case '1': xsel_names = "X primary selection"; break;
        case 's': case '2': xsel_names = "X secondary selection"; break;
        case 'c': xsel_names = "clipboard"; break;
        default:
          fprintf(stderr,"Unsupported selection: %s\n", arg_selection);
          throw FailEx();
      }
#endif

      // mess around with stdout and outfile so they are intelligently selected
      // what we want is usages like "pwsafe | less" to work correctly
      if (arg_output) {
        outfile = fopen(arg_output,"w");
      } else if (!isatty(STDOUT_FILENO) && isatty(STDERR_FILENO)) {
        // if stdout is not a tty but stderr is, use stderr to interact with the user, but still write the output to stdout
        int outfd = dup(STDOUT_FILENO);
        dup2(STDERR_FILENO,STDOUT_FILENO);
        outfile = fdopen(outfd,"w");
      } else {
        // use stdout
        outfile = fdopen(dup(STDOUT_FILENO),"w");
      }
      if (!outfile) {
        fprintf(stderr, "Can't open %s: %s\n", arg_output, strerror(errno));
        throw FailEx();
      }
      // from this point on stdout points to something we can interact with the user on, and outfile points to where we should put our output
 

      // seed the random number generator
<<<<<<< HEAD
      char rng_filename[PATH_MAX+1];
=======
      char rng_filename[1024];
      memset(rng_filename, 0, sizeof(rng_filename));
>>>>>>> 305ee9fc
      if (RAND_file_name(rng_filename,sizeof(rng_filename))) {
        int rc = RAND_load_file(rng_filename,-1);
        if (rc) {
          if (arg_verbose > 0) printf("rng seeded with %d bytes from %s\n", rc, rng_filename);
        } else {
          if (arg_verbose >= -1) // two -q/--quiet's will turn this msg off
            fprintf(stderr, "WARNING: %s unable to seed rng from %s\n", program_name, rng_filename);
        }
      } else {
	    rng_filename[0] = '\0';
        if (arg_verbose >= -1)
          fprintf(stderr, "WARNING: %s unable to seed rng. Check $RANDFILE.\n", program_name);
      }

#ifndef X_DISPLAY_MISSING
      if (arg_verbose >= 0 && (arg_password || arg_username) && (arg_echo || arg_xclip))
        printf("Going to %s %s to %s\n", arg_xclip?"copy":"print", arg_password&&arg_username?"login and password":arg_password?"password":"login", arg_xclip?xsel_names:"stdout");
#else
      if (arg_verbose >= 0 && (arg_password || arg_username) && (arg_echo))
        printf("Going to print %s to stdout\n", arg_password&&arg_username?"login and password":arg_password?"password":"login");
#endif
      DB::Init();

      switch (arg_op) {
      case OP_NOP:
        fprintf (stderr, "%s - No command specified\n", program_name);
        usage(true);
        break;
      case OP_CREATEDB:
        DB::createdb(arg_dbname);
        break;
      case OP_EXPORTDB:
      case OP_MERGEDB:
      case OP_PASSWD:
      case OP_LIST:
      case OP_EMIT:
      case OP_ADD:
      case OP_EDIT:
      case OP_DELETE:
        {
          DB db(arg_dbname);
          try {
            switch (arg_op) {
              // NOTE it is correct not to have a OP_NOP and OP_CREATEDB case here. They are handled above in the outer switch and cannot reach this code
              // however g++ doesn't realize this, and -Wall spits out a warning that those two enum values aren't handled in this switch. So they are here
              // only to quiet g++, and not because they make any sense in the program flow.
            case OP_NOP: case OP_CREATEDB: break; // unreachable, but makes g++ -Wall happy
            case OP_EXPORTDB:
              db.exportdb();
              break;
            case OP_MERGEDB:
              {
                DB db2(arg_mergedb);
                db.mergedb(db2);
              }
              break;
            case OP_PASSWD:
              db.passwd();
              break;
            case OP_LIST:
              db.list(arg_name);
              break;
            case OP_EMIT:
              db.emit(arg_name, arg_username, arg_password, arg_twice);
              break;
            case OP_ADD:
              db.add(arg_name);
              if (!arg_name) {
                // let them add more than one without having to reenter the passphrase
                while (getyn("Add another? [n] ", false))
                  db.add(NULL);
              }
              break;
            case OP_EDIT:
              db.edit(arg_name);
              break;
            case OP_DELETE:
              db.del(arg_name);
              break;
            // cases OP_NOP and OP_CREATEDB were handled earlier, above
            }

            // backup and save if changes have occured
            if (db.is_changed()) {
              if (arg_verbose > 0) printf("saving changes to %s\n", db.dbname);
              if (!(db.backup() && db.save()))
                throw FailEx();
            }
              
          } catch (const FailEx&) {
            // try and restore database from backup if a backup was successfully created
            db.restore();
            throw;
          }
        }
        break;
      }

      // first try and close outfile with error checking
      if (outfile) {
        if (fclose(outfile)) {
          fprintf(stderr, "Can't write/close output: %s", strerror(errno));
          outfile = NULL;
          throw FailEx();
        }
        outfile = NULL;
      }

      // save the rng seed for next time
      if (rng_filename[0]) {
        int rc = RAND_write_file(rng_filename);
        if (arg_verbose > 0) printf("wrote %d bytes to %s\n", rc, rng_filename);
      } // else they already got an error above when we tried to read rng_filename
   
      // and we are done
      throw ExitEx(0);
      
    } catch (const FailEx&) {
      throw ExitEx(1);
    }
  } catch (const ExitEx& ex) {
#ifndef X_DISPLAY_MISSING
    if (xdisplay)
      XCloseDisplay(xdisplay);
#endif
    if (outfile)
      fclose(outfile);
    
    return ex.rc;
  }
}

// Set all the option flags according to the switches specified.
// Return the index of the first non-option argument.
static int parse(int argc, char **argv) {
  int c;

  while ((c = getopt_long (argc, argv,
          "l"   // long listing
          "a"   // add
          "e"   // edit
//          "F:"  // config
          "A:"  // askpass program
          "f:"  // file
          "I"   // case sensative
          "E"   // echo
          "o:"  // output
          "u"   // username
          "p"   // password
          "t"   // twice
#ifndef X_DISPLAY_MISSING
          "x"   // xclip
          "d:"  // display
          "s:"  // x selection
          "G:"  // ignore
#endif
          "q"   // quiet
          "v"   // verbose
          "g"   // debug
          "h"   // help
          "V",  // version
          long_options, (int *) 0)) != EOF)
  {
    switch (c) {
      case 'C':
        if (arg_op == OP_NOP)
          arg_op = OP_CREATEDB;
        else
          usage(true);
        break;
      case 'E'&31:
        if (arg_op == OP_NOP)
          arg_op = OP_EXPORTDB;
        else
          usage(true);
        break;
      case 'M'&31:
        if (arg_op == OP_NOP) {
          arg_op = OP_MERGEDB;
          arg_mergedb = optarg;
        } else
          usage(true);
        break;
      case 'P':
        if (arg_op == OP_NOP)
          arg_op = OP_PASSWD;
        else
          usage(true);
        break;
      case 'L':
        if (arg_op == OP_NOP)
          arg_op = OP_LIST;
        else
          usage(true);
        break;
      case 'a':
        if (arg_op == OP_NOP)
          arg_op = OP_ADD;
        else
          usage(true);
        break;
      case 'e':
        if (arg_op == OP_NOP)
          arg_op = OP_EDIT;
        else
          usage(true);
        break;
      case 'D':
        if (arg_op == OP_NOP)
          arg_op = OP_DELETE;
        else
          usage(true);
        break;
//      case 'F':
//        arg_config = optarg;
//        break;
      case 'A':
        arg_askpass = optarg;
        break;
      case 'f':
        arg_dbname = optarg;
        break;
      case 'I':
        arg_casesensative = true;
        break;
      case 'l':
        if (arg_op == OP_NOP || arg_op == OP_LIST) {
          arg_op = OP_LIST;
          arg_details = true;
        } else
          usage(true);
        break;
      case 'V'&31:
        switch (strtol(optarg, 0, 10)) {
          case 1: arg_dbversion = VERSION_1_7; break;
          case 2: arg_dbversion = VERSION_2_0; break;
          default: usage(true);
        }
        break;
      case 'o':
        arg_output = optarg;
        // -o implies -e
        // falls through
      case 'E':
        arg_echo = true; 
#ifndef X_DISPLAY_MISSING
        arg_xclip = false;
#endif
        break;
      case 'u':
        arg_username = true;
        break;
      case 'p':
        arg_password = true;
        break;
      case 't':
        arg_twice = true;
        break;
#ifndef X_DISPLAY_MISSING
      case 'd':
        arg_display = optarg;
        arg_xclip = true; arg_echo = false; // -d implies -x
        break;
      case 's':
        arg_selection = optarg; // we can't parse it until we open X
        // -s implies -x
        // falls through
      case 'x':
        arg_xclip = true; arg_echo = false;
        break;
      case 'G':
        arg_ignore.insert(optarg);
        break;
#endif
      case 'q':
        arg_verbose--;
        break;
      case 'v':
        arg_verbose++;
        break;
      case 'g': // think gcc -g (since -d is taken)
        arg_debug++;
        break;
      case 'V':
        printf("pwsafe %s\n", VERSION);
        throw ExitEx(0);
      case 'h':
        usage(false);
        throw ExitEx(0);
      case ':':
      case '?':
        // the message getopt() printed out is good enough
        throw FailEx();
      default:
        usage(true);
    }
  }

  return optind;
}


static void usage(bool fail) {
  if (!fail)
    printf("%s - commandline tool compatible with Counterpane's Passwordsafe\n", program_name);
  else
    fprintf(stderr,"\n");
  fprintf(fail?stderr:stdout,"Usage: %s [OPTION] command [ARG]\n", program_name);
  fprintf(fail?stderr:stdout,
        "Options:\n"
//        "  -F, --config=CONFIG_FILE   specify a configuration (defaults is ~/.pwsaferc + /etc/pwsaferc)\n"
        "  -f, --file=DATABASE_FILE   specify the database file (default is ~/.pwsafe.dat)\n"
        "  -I, --case                 perform case sensative matching\n"
        "  -A=<askpass_binary>        use askpass_binary to ask for password (e.g. ssh-askpass)\n"
        "  -l                         long listing (show username & notes)\n"
        "  -u, --username             emit username of listed account\n"
        "  -p, --password             emit password of listed account\n"
        "  -t, --twice                emit twice for hungry chrome\n"
        "  -E, --echo                 force echoing of entry to stdout\n"
        "  -o, --output=FILE          redirect output to file (implies -E)\n"
        "  --dbversion=[1|2]          specify database file version (default is 2)\n"
#ifndef X_DISPLAY_MISSING
        "  -x, --xclip                force copying of entry to X selection\n"
        "  -d, --display=XDISPLAY     override $DISPLAY (implies -x)\n"
        "  -s, --selection={Primary,Secondary,Clipboard,Both} select the X selection effected (implies -x). Default is both primary and clipboard.\n"
        "  -G, --ignore=NAME@HOST     add NAME@HOST to set of windows that don't receive the selection. Either NAME or @HOST can be omitted. (default is xclipboard, wmcliphist, klipper and <unknown>)\n"
#endif
        "  -q, --quiet                print no extra information\n"
        "  -v, --verbose              print more information (can be repeated)\n"
        "  -h, --help                 display this help and exit\n"
        "  -V, --version              output version information and exit\n"
        "Commands:\n"
        "  --createdb                 create an empty database\n"
        "  --exportdb                 dump database as text\n"
        "  --mergedb=DATABASE_FILE2   merge entries from FILE2 into database\n"
        "  --passwd                   change database passphrase\n"
        "  [--list] [REGEX]           list all [matching] entries. If -u and/or -p are given, only one entry may match\n"
        "  -a, --add [NAME]           add an entry\n"
        "  -e, --edit REGEX           edit an entry\n"
        "  --delete NAME              delete an entry\n"
      );
  if (fail)
    throw FailEx();
}

static const char* pwsafe_strerror(int err) {
  switch (err) {
    case 0:
      return "Truncated pwsafe database file";
    case PWSAFE_ERR_INVALID_DB:
      return "Invalid pwsafe database file";
    default:
      return strerror(err);
  }
}

// get input from the user, possibly turning echo off
static secstring getin(const char * prompt, const secstring& default_, bool echooff)
{
  struct termios tio;
  if (echooff) {
    // turn off echo
    tcgetattr(STDIN_FILENO, &tio);
    {
      struct termios new_tio = tio;
      new_tio.c_lflag &= ~(ECHO);
      tcsetattr(STDIN_FILENO, TCSAFLUSH, &new_tio); // FLUSH so they don't get into the habit of typing ahead their passphrase
    }
  }

  // prompt and read the next line of input
  std::cout << prompt << std::flush;
  std::string x;
  std::getline(std::cin, x); // NOTE: consumes the LF but strips it from the result

  // restore echo if we turned it off
  if (echooff) {
    tcsetattr(STDIN_FILENO, TCSANOW, &tio);

    // and echo a linefeed since the user's <Enter> was not echoed
    std::cout << std::endl;
  }

  // do we have a line?
  if (!std::cin.fail() && !std::cin.eof()) {
    secstring xx(x.c_str(), x.size());
    x.clear(); // x is a local; I'm not sure this does much. what we really want here is a memset(0) of the buffer
    return xx.empty() ? default_ : xx;
  } else {
    // EOF/^d; abort
    throw FailEx();
  }
}

// get a password from the user
static secstring getpw(const std::string& prompt) {
  // use askpass binary if requested
  if (arg_askpass) {
    FILE* pipe = popen(arg_askpass, "r");
    if (!pipe) {
      fprintf(stderr, "ERROR: cannot run askpass binary %s: %s\n", arg_askpass, strerror(errno));
      throw FailEx();
    }
    char buffer[2049];
    // FIXME: returns cannot allocate memory when ssh-askpass is cancelled or ESC pressed
    // and that is confusing
    if (fgets(buffer, 2048, pipe) == NULL) {
      fprintf(stderr, "ERROR: cannot read data from askpass binary (pressed cancel?) %s: %s\n", arg_askpass, strerror(errno));
      throw FailEx();
    }
    // Drop last char (LF) from buffer if it's not empty
    int pwlen = strlen(buffer);
    if (pwlen>0) {
      buffer[strlen(buffer)-1] = '\0';
    }
    secstring xx(buffer);
    memset((void*)buffer, 0, 2049);
    int returnCode = pclose(pipe);
    if (returnCode) {
      fprintf(stderr, "ERROR: askpass binary returned %d\n", returnCode);
      throw FailEx();
    }
    return xx;
  }
  // no askpass? Use terminal
  return getin(prompt.c_str(), "", true);
}

static secstring gettxt(const secstring& prompt, const secstring& default_="") {
  return getin(prompt.c_str(), default_, false);
}

static char get1char(const char*const prompt, const int def_val) {
  struct termios tio;
  tcgetattr(STDIN_FILENO, &tio);
  {
    termios new_tio = tio;
    new_tio.c_lflag &= ~(ICANON);
    // now that we turn ICANON off we *must* set VMIN=1 or on sparc the read() buffers 4 at a time
    new_tio.c_cc[VMIN] = 1;
    new_tio.c_cc[VTIME] = 0;
    tcsetattr(STDIN_FILENO, TCSANOW, &new_tio);
  }

  while (true) {
    std::cout << prompt << std::flush;
    char x = 0;
    std::cin.get(x);

    // NOTE cin.eof() doesn't return true here for ^D b/c cin.get() is raw input. ^D must be checked for and handled explicitly
    if (std::cin.fail() || (x == tio.c_cc[VEOF])) {
      // EOF; restore and fail
      tcsetattr(STDIN_FILENO, TCSANOW, &tio);
      throw FailEx();
    }

    switch (x) {
    case '\r':
      std::cout << std::endl;
      // falls through
    case '\n':
      if (def_val >= 0) {
        tcsetattr(STDIN_FILENO, TCSANOW, &tio);
        return def_val;
      }
      // else there is no default and the user must press a proper char
      break;
    default:
      std::cout << std::endl;
      tcsetattr(STDIN_FILENO, TCSANOW, &tio);
      return x;
    }
    // if we get this far the user didn't answer, and we loop and reprompt them
  }
}

static bool getyn(const char*const prompt, const int def_val) {
  while (true) {
    char c = get1char(prompt, def_val>0?'y':def_val==0?'n':-1);
    switch (tolower(c)) {
    case 'y':
      return true;
    case 'n':
      return false;
    // default: prompt again until we get a good answer
    }
  }
}

static secstring random_password() {
  // here I implement the 'easyvision' mode of pwsafe 1.9.x where the resulting ascii has nice legibility properties for those who copy these by hand
  const static char all_alphanum[] = "abcdefghijklmnopqrstuvwxyz"
                                "ABCDEFGHIJKLMNOPQRSTUVWXYZ"
                                "0123456789";
  const static char easyvision_alphanum[] = "abcdefghijkmnopqrstuvwxyz"
                                       "ABCDEFGHJKLMNPQRTUVWXY"
                                       "346789";
  const static char easyvision_symbol[] = "+-=_@#$%^&<>/~\\?";
  const static char hex_only[] = "0123456789abcdef";
  const static char digits_only[] = "0123456789";


  int entropy_needed = 20*8; // enough for proper initialization of a SHA1 hash, and enough for proper direct keying of 128-bit block ciphers
  int type = 0;
  while (true) {
    const char* type_name = "";
    const char* sets[2] = { "", "" };
    int entropy_per_char;
    bool one_char_from_each_type = true;
    switch (type) {
      case 0: 
        type_name = "alpha/digit/symbol";
        sets[0] = all_alphanum;
        sets[1] = easyvision_symbol;
        entropy_per_char = 628; // 100 * log2(26+26+10+16) = log2(78); best case
        break;
      case 1:
        type_name = "alpha/digit";
        sets[0] = all_alphanum;
        entropy_per_char = 595;
        break;
      case 2:
        type_name = "easy-to-read alpha/digit";
        sets[0] = easyvision_alphanum;
        entropy_per_char = 555; // 100 * log2(25+22+10) = log2(57); worse case
        break;
      case 3:
        type_name = "easy-to-read alpha/digit/symbol";
        sets[0] = easyvision_alphanum;
        sets[1] = easyvision_symbol;
        entropy_per_char = 597;
        break;
      case 4:
        type_name = "digits only";
        sets[0] = digits_only;
        entropy_per_char = 332; // 100 * log2(10)
        one_char_from_each_type = false;
        break; 
      case 5:
        type_name = "hex digits only";
        sets[0] = hex_only;
        entropy_per_char = 400; // 100 * log2(16)
        one_char_from_each_type = false;
        break; 
      default:
        // wrap around back to type 0
        type = 0;
        continue;
    }

    const int set0_chars = strlen(sets[0]);
    const int total_chars = set0_chars + strlen(sets[1]);
    
    // But we are not going to generate all possible passwords because we are going to exclude those that don't have at least one char from each type, so that reduces the entropy_per_char
    // if originally we had 2^(num_chars * entropy_per_char) possible passwords, and we exclude (in the worst case) (and double-counting those passwords that have two types of char missing)
    // (57-25)/57 ^ num_chars + (57-22)/57 ^ num_chars + (57-10)/57 ^ num_chars of these, we reduce the bits of entropy per char by
    // log2(57)-log2(57-25) + log2(57)-log2(57-22) + log2(57)-log2(57-10) = 1.82 pessimist bits/char
    if (one_char_from_each_type)
      entropy_per_char -= 182;
  
    const int num_chars = 1+100*entropy_needed/entropy_per_char; // we want 20*8 bits of entropy in our password (thus good enough to create good SHA1 hashes/to key 128-bit key secret key algo's); +1 is in lou of rounding the division properly

    secstring pw;
    bool got_upper, got_lower, got_num, got_sym;
    do {
      pw.erase();

      got_upper = false, got_lower = false, got_num = false, got_sym = false;
      for (int i=0; i<num_chars; i++) {
        unsigned char idx;
        do {
          if (!RAND_bytes(&idx,1)) {
            fprintf(stderr, "Can't get random data: %s\n", ERR_error_string(ERR_get_error(), NULL));
            throw FailEx();
          }
          idx &= 0x7f; // might as well strip off the upper bit since total_chars is never more than 64, and such a stripping doesn't change the distribution
        } while (idx >= total_chars);
        
        char c;
        if (idx < set0_chars)
          c = sets[0][idx];
        else
          c = sets[1][idx-set0_chars];

        pw += c;
          
        if (islower(c)) got_lower = true;
        else if (isupper(c)) got_upper = true;
        else if (isdigit(c)) got_num = true;
        else got_sym = true;
      }
    } while (one_char_from_each_type && (!got_lower || !got_upper || !got_num || (sets[1][0] && !got_sym))); // some systems want one of each type of char in the password, so might as well do it all the time, even though it is a tiny bit less random this way (but we already took that into account in entropy_per_char)

    // see what the user thinks of this one
    char ent_buf[24];
    snprintf(ent_buf, sizeof(ent_buf), "%d", entropy_needed);
    ent_buf[sizeof(ent_buf)-1] = '\0';
    char len_buf[24];
    snprintf(len_buf, sizeof(len_buf), "%zd", pw.length());
    len_buf[sizeof(len_buf)-1] = '\0';
    switch (tolower(get1char("Use "+pw+"\ntype "+type_name+", length "+len_buf+", "+ent_buf+" bits of entropy [y/N/ /+/-/q/?] ? ", 'n'))) {
      case 'y':
        return pw;
      case 'q':
        return "";
      case ' ':
        type++;
        break;
      case '-':
        if (entropy_needed > 128)
          entropy_needed -= 32;
        else if (entropy_needed > 64)
          entropy_needed -= 16;
        else if (entropy_needed > 32)
          entropy_needed -= 8;
        // else you can't go any lower
        break;
      case '+': case '=':
        if (entropy_needed < 64)
          entropy_needed += 8;
        else if (entropy_needed < 128)
          entropy_needed += 16; // so we can hit 112, the magic number for WEP keys
        else
          entropy_needed += 32;
        break;
      case '?': case 'h':
        printf("Commands:\n"
               "  Y      Yes, accept this password\n"
               "  N      No, generate another password of same type\n"
               "  <space> Cycle through password types\n"
               "  -      Lower the entropy & password length\n"
               "  +      Raise the entropy & password length\n"
               "  Q      Quit\n"
               "  ?      Help\n");
        continue;
      // default: show another password
    }
  }
}

static secstring enter_password(const char* prompt1, const char* prompt2) {
  while (true) {
    secstring pw1 = getpw(prompt1);
    if (pw1.empty()) {
      if (getyn("Generate random password? [y] ", true)) {
        pw1 = random_password();
        if (!pw1.empty())
          return pw1;
        else
          continue; // back to entering by hand for them (perhaps they want to copy only a subset of the original pw)
      } // else let them have an empty password, though they'll have to enter it twice
    }
    secstring pw2 = getpw(prompt2);
    if (pw1 == pw2) {
      return pw1;
    }
    printf("Passwords do not match\n");
  }
}

// print txt to outfile / copy to X selection
static void emit(const secstring& name, const char*const what, const secstring& txt) {
  if (arg_echo) {
    if (arg_verbose >= 0 && isatty(fileno(outfile)))
      fprintf(outfile,"%s for %s: ", what, name.c_str()); // if we are printing to the tty then we can be more verbose
    fprintf(outfile,"%s\n", txt.c_str());
  }
#ifndef X_DISPLAY_MISSING
  else if (arg_xclip) {
    if (!xdisplay) // only open X once, since it is slow
      xdisplay = XOpenDisplay(arg_display);

    if (!xdisplay) {
      fprintf(stderr,"Can't open display: %s\n", XDisplayName(arg_display));
      throw FailEx();
    }

    const Atom CLIPBOARD = XA_CLIPBOARD(xdisplay); // optimize by fetching this one only once

    Atom xsel1 = 0, xsel2 = 0; // X11 Atom representing X selections and clipboard
    int num_xsel = 1; // number of valid xsel*

    // map arg_selection to X11 Atom(s)
    switch (tolower(arg_selection[0])) {
      case 'b': case '0': xsel1 = XA_PRIMARY; xsel2 = CLIPBOARD; num_xsel = 2; break;
      case 'p': case '1': xsel1 = XA_PRIMARY; break;
      case 's': case '2': xsel1 = XA_SECONDARY; break;
      case 'c': xsel1 = CLIPBOARD; break;
      default:
        fprintf(stderr,"Unsupported selection: %s\n", arg_selection);
        throw FailEx();
    }

    char* stxt1 = XGetAtomName(xdisplay,xsel1);
    char* stxt2 = (xsel2?XGetAtomName(xdisplay,xsel2):NULL);

    Window xwin = XCreateSimpleWindow(xdisplay, DefaultRootWindow(xdisplay), 0,0,1,1,0,0,0);
    XSelectInput(xdisplay, xwin, PropertyChangeMask);
    
    { // the X11 ICCCM section 3.2.1 says we must synthesize an event in order to get a timestamp to use with XSetSelectionOwner() instead of using CurrentTime, so we will take the time from the WM_COMMAND event generated inside XSetWMProperties()
      const char*const argv[2] = { program_name, NULL }; // lie about our argv so that we don't expose any semi-sensative commandline options
      XTextProperty winname = { reinterpret_cast<unsigned char*>(const_cast<char*>(program_name)), XA_STRING, 8, strlen(program_name) };
      XSetWMProperties(xdisplay, xwin, &winname,NULL, const_cast<char**>(argv),1, NULL,NULL,NULL); // also init's WM_CLIENT_MACHINE
    }

    Time timestamp = 0;
    Window prev_requestor = 0, prevprev_requestor = 0;
    const int xfd = ConnectionNumber(xdisplay);

    struct termios tio;
    tcgetattr(STDIN_FILENO, &tio);
    {
      termios new_tio = tio;
      new_tio.c_lflag &= ~(ICANON);
      // now that we turn ICANON off we *must* set VMIN=1 or on sparc the read() buffers 4 at a time
      new_tio.c_cc[VMIN] = 1;
      new_tio.c_cc[VTIME] = 0;
      // turn off echo too; no need to show them the char they pressed
      new_tio.c_lflag &= ~(ECHO);
      tcsetattr(STDIN_FILENO, TCSANOW, &new_tio);
    }

    fd_set in;
    FD_ZERO(&in);
    bool done = false;

    while (xsel1 || xsel2) {
      if (timestamp && FD_ISSET(STDIN_FILENO, &in)) {
        char x;
        ssize_t rc = read(STDIN_FILENO,&x,1);
        done |= (rc == 1);
      }

      if (done) {
        // we are done
        if (xsel1) {
          XSetSelectionOwner(xdisplay, xsel1, None, timestamp);
          xsel1 = 0;
        }
        if (xsel2) {
          XSetSelectionOwner(xdisplay, xsel2, None, timestamp);
          xsel2 = 0;
        }
      }

      while (XPending(xdisplay) > 0) {
        XEvent xev;
        XNextEvent(xdisplay,&xev);

        if (xev.type == PropertyNotify) {
          if (!timestamp && xev.xproperty.window == xwin && xev.xproperty.state == PropertyNewValue && xev.xproperty.atom == XA_WM_COMMAND) {
            timestamp = xev.xproperty.time; // save away the timestamp; that's all we really wanted
            XSetSelectionOwner(xdisplay, xsel1, xwin, timestamp);
            if (xsel2)
              XSetSelectionOwner(xdisplay, xsel2, xwin, timestamp);
            if (xsel2 && XGetSelectionOwner(xdisplay, xsel2) != xwin) {
              fprintf(stderr, "Unable to own X selection %s\n", stxt2);
              xsel2 = 0;
              num_xsel--;
            }
            if (XGetSelectionOwner(xdisplay, xsel1) != xwin) {
              fprintf(stderr, "Unable to own X selection %s\n", stxt1);
              xsel1 = xsel2;
              if (stxt1) XFree(stxt1);
              stxt1 = stxt2;
              xsel2 = 0; stxt2 = NULL;
              num_xsel--;
            }

            // let the user know
            if (xsel1 && xsel2) {
              if (arg_verbose >= 0)
                printf("You are ready to paste the %s for %s from %s and %s\nPress any key when done\n", what, name.c_str(), stxt1, stxt2);
            } else if (xsel1) {
              if (arg_verbose >= 0)
                printf("You are ready to paste the %s for %s from %s\nPress any key when done\n", what, name.c_str(), stxt1);
            }
          }
        }
        else if (xev.type == SelectionRequest) {
          Atom prop = xev.xselectionrequest.property;
          if (prop == None)
            prop = xev.xselectionrequest.target; // an old-style client
     
          bool fakeout = false;

          // don't answer if the timestamp is too early or too late
          if (!timestamp || (xev.xselectionrequest.time!=CurrentTime && xev.xselectionrequest.time < timestamp))
            fakeout = true;
          // don't answer if we don't actually own it
          if ((!xsel1 || xev.xselectionrequest.selection != xsel1) && (!xsel2 || xev.xselectionrequest.selection != xsel2))
            fakeout = true;
          // don't answer if we aren't the owner
          if (xev.xselectionrequest.owner != xwin)
            fakeout = true;

          if (!fakeout) {
            // see what they want exactly
            if (xev.xselectionrequest.target == XA_TARGETS(xdisplay)) {
              // tell them what we can supply
              const Atom targets[] = { XA_TARGETS(xdisplay), XA_TIMESTAMP(xdisplay), XA_TEXT(xdisplay), XA_STRING }; // TODO maybe XA_UTF8_STRING(xdisplay) ? XA_STRING is Latin-1 which is not really what we send when the locale is UTF-8, as it often is these days
              XChangeProperty(xdisplay, xev.xselectionrequest.requestor, prop, XA_ATOM, 32, PropModeReplace, reinterpret_cast<const unsigned char*>(&targets), sizeof(targets)/sizeof(targets[0]));
            }
            else if (xev.xselectionrequest.target == XA_TIMESTAMP(xdisplay)) {
              // the ICCCM v2 section 2.6.2 says the type of the TIMESTAMP property should be INTEGER
              XChangeProperty(xdisplay, xev.xselectionrequest.requestor, prop, XA_INTEGER, 32, PropModeReplace, reinterpret_cast<const unsigned char*>(&timestamp), 1);
            }
            else if (xev.xselectionrequest.target == XA_TEXT(xdisplay) ||
                xev.xselectionrequest.target == XA_STRING) {
              // be very verbose about who is asking for the selection---it could catch a clipboard sniffer
              const char*const selection = xev.xselectionrequest.selection == xsel1 ? stxt1 : stxt2; // we know xselectionrequest.selection is xsel1 or xsel2 already, so no need to be more paranoid

              // walk up the tree looking for a client window
              Window w = xev.xselectionrequest.requestor;
              while (true) {
                XTextProperty tp;
                int rc = XGetTextProperty(xdisplay, w, &tp, XA_WM_COMMAND);
                if (tp.value) XFree(tp.value), tp.value = NULL;
                if (!rc) {
                  rc = XGetWMName(xdisplay, w, &tp);
                  if (tp.value) XFree(tp.value), tp.value = NULL;
                }
                if (rc)
                  break;
                Window p = XmuClientWindow(xdisplay, w);
                if (w != p)
                  break; // this means we've found it
                Window parent;
                Window root;
                Window* children = NULL;
                unsigned int numchildren;
                if (XQueryTree(xdisplay, w, &root, &parent, &children, &numchildren) && children) // unfortunately you can't pass in NULLs to indicate you don't care about the children
                  XFree(children);
                if (parent == root)
                  break; // we shouldn't go any further or we will read the properties of the root
                w = parent;
              }

              const char* requestor = "<unknown>";
              XTextProperty nm;
              if ((XGetWMName(xdisplay, w, &nm) && nm.encoding == XA_STRING && nm.format == 8 && nm.value) ||
                  (((nm.value?(XFree(nm.value),nm.value=NULL):0), XGetTextProperty(xdisplay, w, &nm, XA_WM_COMMAND)) && nm.encoding == XA_STRING && nm.format == 8 && nm.value)) // try getting WM_COMMAND if we can't get WM_NAME
                requestor = reinterpret_cast<const char*>(nm.value);

              const char* host = "<unknown>";
              XTextProperty cm;
              if (XGetWMClientMachine(xdisplay, w, &cm) && cm.encoding == XA_STRING && cm.format == 8)
                host = reinterpret_cast<const char*>(cm.value);

              if (arg_ignore.find(requestor) != arg_ignore.end() ||
                  arg_ignore.find(std::string("@")+host) != arg_ignore.end() ||
                  arg_ignore.find(requestor+std::string("@")+host) != arg_ignore.end()) {
                fakeout = true;
              }

              if (xev.xselectionrequest.requestor != prev_requestor && xev.xselectionrequest.requestor != prevprev_requestor) { // programs like KDE's Klipper re-request every second, so it isn't very useful to print out multiple times
                if (!fakeout) {
                  if (arg_verbose >= 0)
                    printf("Sending %s for %s to %s@%s via %s\n", what, name.c_str(), requestor, host, selection);
                } else if (arg_verbose > 0) 
                  printf("Ignoring request from %s@%s\n", requestor, host);
              }

              if (nm.value) XFree(nm.value);
              if (cm.value) XFree(cm.value);

              if (!fakeout) {
                XChangeProperty(xdisplay, xev.xselectionrequest.requestor, prop, XA_STRING, 8, PropModeReplace, reinterpret_cast<const unsigned char*>(txt.c_str()), txt.length());
                done = true;
              }

              prevprev_requestor = prev_requestor;
              prev_requestor = xev.xselectionrequest.requestor;
            }
            else {
              // a target I don't handle
              fakeout = true;
            }
          }

          if (fakeout)
            prop = None; // indicate no answer

          XEvent resp;
          resp.xselection.property = prop;
          resp.xselection.type = SelectionNotify;
          resp.xselection.display = xev.xselectionrequest.display;
          resp.xselection.requestor = xev.xselectionrequest.requestor;
          resp.xselection.selection = xev.xselectionrequest.selection;
          resp.xselection.target = xev.xselectionrequest.target;
          resp.xselection.time = xev.xselectionrequest.time;
          XSendEvent(xdisplay, xev.xselectionrequest.requestor, 0,0, &resp);
        }
        else if (xev.type == SelectionClear) {
          // some other program is taking control of the selection, so we are done
          // don't answer if the timestamp is too early or too late
          if (!timestamp || (xev.xselectionclear.time != CurrentTime && xev.xselectionclear.time < timestamp)) {
            // ignore it; timestamp is out of bounds
          } else {
            if (xsel1 && xev.xselectionclear.selection == xsel1) {
              if (xsel1 != CLIPBOARD && xsel2) { // a clipboard manager application will always take control of the XA_CLIPBOARD immediately, so don't worry about that
                XSetSelectionOwner(xdisplay, xsel2, None, timestamp);
                xsel2 = 0;
              }
              xsel1 = 0;
            }
            if (xsel1 && xev.xselectionclear.selection == xsel2) {
              if (xsel2 != CLIPBOARD && xsel1) {
                XSetSelectionOwner(xdisplay, xsel1, None, timestamp);
                xsel1 = 0;
              }
              xsel2 = 0;
            }
          }
        } else {
          // it is some event we don't care about
        }
      }

      // wait for either a keystroke or an x event
      if (!done && (xsel1 || xsel2)) {
        FD_ZERO(&in);
        FD_SET(STDIN_FILENO, &in);
        FD_SET(xfd, &in);
        int rc = select(std::max(STDIN_FILENO, xfd)+1, &in, NULL, NULL, NULL);
        if (rc < 0 ) {
          tcsetattr(STDIN_FILENO, TCSANOW, &tio);
          throw FailEx();
        }
        if (rc == 0)
          FD_ZERO(&in);
      }
    }

    tcsetattr(STDIN_FILENO, TCSANOW, &tio);

    if (arg_verbose > 1) printf("X selection%s cleared\n",(num_xsel>1?"s":""));

    if (stxt1) XFree(stxt1);
    if (stxt2) XFree(stxt2);
  }
#endif // X_DISPLAY_MISSING
}

// pretty print notes to tty, prefixing each line with "> "
static void emit_notes(const secstring& notes) {
  if (!notes.empty()) {
    const char* p = notes.c_str();
    while (*p) {
      const char* q = p;
      while (*q && *q != '\n' && *q != '\r') q++;
      fwrite("> ", 1, 2, outfile);
      fwrite(p, 1, q-p, outfile);
      fwrite("\n", 1, 1, outfile);
      while (*q && (*q == '\n' || *q == '\r')) q++;
      p = q;
    }
  }
}

// ---- Block class -------------------------------

Block::~Block() {
  zero();
}

void Block::zero() {
  memset(block,0,sizeof(block));
}
  
void Block::makeLE(unsigned char b[8]) {
  if (0x1234 == ntohl(0x1234)) {
    // this is a big-endian system; put the 8 bytes data in little-endian order
    for (int j=0; j<2; j++) {
      std::swap(b[j],b[3-j]);
      std::swap(b[4+j],b[7-j]);
    }
  }
}

Block& Block::operator ^=(const Block& b) {
  block[0] ^= b.block[0];
  block[1] ^= b.block[1];
  return *this;
}

void Block::putInt32AndType(int32_t x, uint8_t t) {
  block[0] = x;
  block[1] = t; // because we are always byte-ordered correctly, we can just do this
}

int32_t Block::getInt32() const {
  return block[0]; // because we are always byte-ordered correctly, we can just do this
}

uint8_t Block::getType() const {
  return block[1] & 0xff; // because we are always byte-ordered correctly, we can just do this
}

void Block::read(const unsigned char* data, int len) {
  if (static_cast<size_t>(len) < sizeof(block))
    memset(block,0,sizeof(block));
  memcpy(block,data,std::min(int(sizeof(block)),len));
  makeLE(reinterpret_cast<unsigned char*>(block));
}

void Block::write(unsigned char data[8]) const {
  memcpy(data,block,8);
  makeLE(data);
}

bool Block::read(FILE* f) {
  unsigned char data[8];
  errno = 0;
  const bool rc = fread(data, 1,sizeof(data), f) == sizeof(data);
  if (rc)
    read(data,8);
  return rc;
}

bool Block::write(FILE* f) const {
  unsigned char data[8];
  write(data);
  bool rc = fwrite(data, 1,sizeof(data), f) == sizeof(data);
  return rc;
}
    

// ---- DB class -------------------------------------------------------

void DB::Init() {
  Entry::Init();
}

DB::DB(const char* n, Version v) : 
  version(v), 
  opened(false), changed(false), backedup(false), overwritten(false),
  dbname_str(n), dbname(dbname_str.c_str())
{
  header = new Header();
}

DB::~DB() {
  delete header;
}

void DB::createdb(const char* dbname) {
  if (arg_verbose > 0) printf("creating %s\n", dbname);
  
  // be sure not to overwrite an existing file
  struct stat s;
  if (!stat(dbname, &s)) {
    fprintf(stderr, "%s already exists\n", dbname);
    throw FailEx();
  }

  DB db(dbname, arg_dbversion);
  if (!(db.header->create() && db.getkey(false) && db.save()))
    throw FailEx();
}

// format a uuid into text
static secstring formatuuid(const secstring& uuid) {
  unsigned char uuid_array[16];
  char buf[16*3];
  memcpy(uuid_array, uuid.c_str(), sizeof(uuid_array));
  snprintf(buf, sizeof(buf),"%02x%02x%02x%02x-%02x%02x-%02x%02x-%02x%02x-%02x%02x%02x%02x%02x%02x",
          uuid_array[0], uuid_array[1], uuid_array[2], uuid_array[3],
          uuid_array[4], uuid_array[5], uuid_array[6], uuid_array[7],
          uuid_array[8], uuid_array[9], uuid_array[10], uuid_array[11],
          uuid_array[12], uuid_array[13], uuid_array[14], uuid_array[15]);
  return buf;
}

static secstring xmlescape(const secstring& s) {
  // escape any non-xml characters and enclose the whole string in ""
  secstring out;
  out.reserve(s.length());

  out += '"';

  for (secstring::const_iterator i=s.begin(); i!=s.end(); ++i) {
    const unsigned char c = *i;
    if (c<' ' || c==0x7f) {
      // control character; emit in octal
      char buf[10];
      snprintf(buf,sizeof(buf),"\\%03o",c);
      out += buf;
      memset(buf,0,sizeof(buf));
    } else switch (c) {
      case '"': out += "&quot;"; break;
      case '&': out += "&amp;"; break;
      case '<': out += "&lt;"; break;
      case '>': out += "&gt;"; break;
      case '\\': out += "\\\\"; break;
      default: out += c;
    }
  }

  out += '"';
  return out;
}
  
void DB::exportdb() {
  matches_t matches;
  if (open()) {

    fprintf(outfile,"# passwordsafe version %s database\n", VERSION_NAME[version]);

    if (version == VERSION_1_7) fprintf(outfile, "%s\t%s\t%s\t%s\n", "name", "login", "passwd", "notes");
    else fprintf(outfile,"%s\t%s\t%s\t%s\t%s\t%s\n", "uuid", "group", "name", "login", "passwd", "notes");
    
    for (entries_t::const_iterator i=entries.begin(); i!=entries.end(); ++i) {
      const Entry& e = i->second;
      if (version == VERSION_1_7)
        fprintf(outfile,"%s\t%s\t%s\t%s\n", xmlescape(e.name).c_str(), xmlescape(!e.default_login?e.login:"[default]").c_str(), xmlescape(e.password).c_str(), xmlescape(e.notes).c_str());
      else
        fprintf(outfile,"%s\t%s\t%s\t%s\t%s\t%s\n", xmlescape(formatuuid(e.uuid)).c_str(), xmlescape(e.group).c_str(), xmlescape(e.name).c_str(), xmlescape(!e.default_login?e.login:"[default]").c_str(), xmlescape(e.password).c_str(), xmlescape(e.notes).c_str());
    }
  } else
    throw FailEx();
}

bool DB::add(const Entry& e) {
  secstring gn = e.groupname();
  if (entries.find(gn) != entries.end())
    return false;
  entries.insert(entries_t::value_type(gn,e));
  changed = true;
  if (arg_verbose > 0) printf("added %s\n", gn.c_str());
  return true;
}

bool DB::del(const Entry& e) {
  for (entries_t::iterator i = entries.begin(); i != entries.end(); ++i) {
    if (&i->second == &e) {
      if (arg_verbose > 0) printf("deleted %s\n", e.groupname().c_str()); // print this out before we delete it
      entries.erase(i);
      changed = true;
      return true;
    }
  }
  return false;
}

void DB::mergedb(DB& db2) {
  if (arg_verbose > 0) printf("merging %s into %s\n", db2.dbname, dbname);

  if (open() && db2.open(&passphrase)) { // try opening 2nd db using first's passphrase, since if we're merging the same db the passphrase is often identical
    int num_merged = 0, num_skipped = 0, num_dup = 0;

    for (entries_t::const_iterator i=db2.entries.begin(); i!=db2.entries.end(); ++i) {
      const Entry& e = i->second;
      bool done = false;
      for (entries_t::iterator j=entries.begin(); j!=entries.end(); ++j) {
        const Entry& f = j->second;

        if (e == f) {
          if (arg_verbose > 0) printf("skipping duplicate entry %s\n", e.groupname().c_str());
          num_dup++;
          done = true;
          break;
        }

        if ((e.uuid == f.uuid && !e.uuid.empty()) ||
            e.groupname() == f.groupname()) {
          // this is the same entry, but the contents are different
          secstring summary;
          f.diff(e,summary);
          while (!done) {
            switch (tolower(get1char("Entry "+e.groupname()+" differs ("+summary+"). Overwrite ? [y/N/d/?/q] ", 'n'))) {
              case 'y':
                del(f);
                add(e);
                num_merged++;
                done = true;
                break;
              case 'n':
                num_skipped++;
                done = true;
                break;
              case 'd': case '?':
                printf("%s", f.diff(e).c_str());
                break;
              case 'q':
                throw FailEx();
            }
          }
          break;
        }
      }
      if (!done) {
        add(e);
        num_merged++;
      }
    }
    
    // if the user specified the dbversion then consider that to be a change, so the use can mergedb a
    // database with itself in order to change version (yeah, it's kinda a hack, but it's also kinda unixy)
    if (arg_dbversion != version)
      changed = true;

    if (arg_verbose >= 0) 
      printf("Merged %d entries; skipped %d; %d duplicates.\n", num_merged, num_skipped, num_dup);
  } else
    throw FailEx();
}

void DB::passwd() {
  if (arg_verbose > 0) printf("rekeying %s\n", dbname);

  if (!(open()
        && header->create()
        && getkey(false, "Enter new passphrase", "Reenter new passphrase")))
    throw FailEx();
}

bool DB::getkey(bool test, const char* prompt1, const char* prompt2) {
  while (true) {
    const secstring pw = getpw(prompt1+std::string(" for ")+dbname_str+": ");
    if (!test) {
      const secstring pw2 = getpw(prompt2+std::string(" for ")+dbname_str+": ");
      if (pw != pw2) {
        printf("Passphrases do not match\n");
        continue;
      }
    }

    if (test) {
      // see if pw is correct
      if (testkey(pw)) {
        passphrase = pw;
        return true;
      } else {
        printf("Passphrase is incorrect\n");
        continue;
      }
    } else {
      // initialize hash correctly
      hashkey(pw, header->hash);
      passphrase = pw;
      changed = true; // since we've set/changed the passphrase, the db is changed
      return true;
    }
  }
}

bool DB::testkey(const secstring& pw) {
  unsigned char test_hash[sizeof(header->hash)];
  hashkey(pw,test_hash);
  if (memcmp(test_hash, header->hash, sizeof(header->hash)) == 0) {
    passphrase = pw;
    return true;
  } else {
    return false;
  }
}

void DB::hashkey(const secstring& pw, unsigned char test_hash[]) {
  // generate test hash from random and passphrase
  // I am mystified as to why Bruce uses these extra 2 zero bytes in the hashes
  SHA_CTX sha;
  SHA1_Init(&sha);
  SHA1_Update(&sha, header->random, sizeof(header->random));
  const static unsigned char zeros[2] = { 0,0 };
  SHA1_Update(&sha, zeros, 2);
  SHA1_Update(&sha, pw.data(), pw.length());

  unsigned char temp_key[SHA_DIGEST_LENGTH];
  SHA1_Final(temp_key, &sha);

  BF_KEY bf;
  BF_set_key(&bf, sizeof(temp_key), temp_key);

  Block block;
  block.read(header->random, sizeof(header->random));
  // to mimic passwordsafe I use BF_encrypt() directly, but that means I have to pretend that I am on a little-endian machine b/c passwordsafe assumes a i386
  for (int i=0; i<1000; ++i)
    BF_encrypt(block,&bf);

  unsigned char hash_data[8];
  block.write(hash_data);

  // Now comes a sad part: I have to hack to mimic the original passwordsafe which contains what I believe
  // is a bug. passwordsafe used its own blowfish and sha1 libraries, and its version of SHA1Final()
  // memset the sha context to 0's. However the passwordsafe code went ahead and performed a
  // SHA1Update on that zero'ed context. This of course did not crash anything, but it is not
  // a real sha hash b/c the initial state of a real sha1 is not all zeros. Also we end up only
  // hashing 8 bytes of stuff, so there are not 20 bytes of randomness in the result.
  // The good thing is we are hashing something which is already well hashed, so I doubt this
  // opened up any holes. But it does show that one should always step the program in a debugger
  // and watch what the variables are doing; sometimes it is eye opening!
  memset(&sha,0,sizeof(sha));
  SHA1_Update(&sha, hash_data, sizeof(hash_data));
  SHA1_Update(&sha, zeros, 2);
  SHA1_Final(test_hash, &sha);

  memset(&sha,0,sizeof(sha));
  memset(&bf,0,sizeof(bf));
  memset(temp_key,0,sizeof(temp_key));
}

bool DB::open(const secstring* pw_to_try) {
  if (opened)
    return true;

  FILE* file = fopen(dbname, "rb");
  if (!file) {
    fprintf(stderr,"Can't open %s: %s\n", dbname, strerror(errno));
    return false;
  }
  if (!header->read(file)) {
    fprintf(stderr,"Can't read %s: %s\n", dbname, pwsafe_strerror(errno));
    fclose(file);
    return false;
  }
 
  if ((pw_to_try && testkey(*pw_to_try)) || getkey(true)) {
    // load the rest of the file
    Context*const ctxt = new Context(*header, passphrase, version); // so context resides in secure memory
    try {
      errno = 0; // because successfull reads don't clear errno but it might be non-zero due to earlier failures (like backup file not existing)
      while (!feof(file)) {
        Entry e;
        if (e.read(file,*ctxt)) {
          // version 2 files are destinguished by a magic starting entry
          bool skip = false;
          if (version == VERSION_UNKNOWN) {
            version = (e.name == e.MAGIC_V2_NAME /* password save 2.05 does not check e.password, so I don't either && e.password == "2.0"*/) ? VERSION_2_0 : VERSION_1_7;
            if (arg_verbose > 0) printf("loading version %s database\n", VERSION_NAME[version]);
            if (version != VERSION_1_7) {
              v2_preferences = e.notes; // save preferences away so we can rewrite them when saving the file
              skip = true;
            }
          }
          if (!skip) entries.insert(entries_t::value_type(e.groupname(),e));
        } else {
          if (errno || !feof(file)) {
            delete ctxt;
            fprintf(stderr,"Can't read %s: %s\n", dbname, pwsafe_strerror(errno));
            fclose(file);
            return false;
          }
        }
      }
    } catch (...) {
      delete ctxt;
      throw;
    }
    delete ctxt;
  }

  if (fclose(file)) {
    fprintf(stderr, "Can't close %s: %s\n", dbname, strerror(errno));
    return false;
  }

  if (version == VERSION_UNKNOWN) {
    // assume empty files are v1.7, since a version 2.0 "empty" file would have contained the magic v2.0 entry
    version = VERSION_1_7;
  }
 
  if (arg_verbose > 1) printf("read in %zu entries\n", entries.size());

  opened = true;
  return true;
}

bool DB::backup() {
  char buf[1024];
  const std::string backupname_str = dbname_str+'~';
  const char*const backupname = backupname_str.c_str();

  if (arg_verbose > 0) printf("backing up %s to %s\n", dbname, backupname);

  FILE* f = fopen(dbname, "rb");
  if (!f) {
    fprintf(stderr,"Can't open %s: %s\n", dbname, strerror(errno));
    return false;
  }
  FILE* b = fopen(backupname, "wb");
  if (!b) {
    fprintf(stderr,"Can't open %s: %s\n", backupname, strerror(errno));
    fclose(f);
    return false;
  }
  while (true) {
    size_t rc = fread(buf,1,sizeof(buf),f);
    if (rc) {
      size_t rc2 = fwrite(buf,1,rc,b);
      if (rc != rc2) {
        fprintf(stderr,"Can't write %s: %s\n", backupname, strerror(errno));
        fclose(f);
        fclose(b);
        return false;
      }
    } else {
      if (ferror(f)) {
        fprintf(stderr,"Can't read %s: %s\n", dbname, strerror(errno));
        fclose(f);
        fclose(b);
        return false;
      } else
        break;
    }
  }
  fclose(f);
  if (fclose(b)) {
    fprintf(stderr,"Can't write %s: %s\n", backupname, strerror(errno));
    return false;
  }

  backedup = true;

  return true;
}

bool DB::restore() {
  if (!overwritten) {
    fprintf(stderr, "%s unchanged\n", dbname);
    return true;
  }

  const std::string backupname_str = dbname_str+'~';
  const char*const backupname = backupname_str.c_str();

  if (!backedup) {
    fprintf(stderr, "No backup of %s was created\nUNABLE TO RESTORE %s from %s\n", dbname, dbname, backupname);
    return false;
  }
  
  if (unlink(dbname) && errno != ENOENT) {
    fprintf(stderr, "unlink of %s failed: %s\nUNABLE TO RESTORE %s from %s\n", dbname, strerror(errno), dbname, backupname);
    return false;
  }
  if (rename(backupname, dbname)) {
    fprintf(stderr, "rename of %s to %s failed: %s\nUNABLE TO RESTORE %s from %s\n", backupname, dbname, strerror(errno), dbname, backupname);
    return false;
  }

  fprintf(stderr, "Successfully restored %s from backup\n", dbname);

  backedup = false; // the backup no longer exists
  overwritten = false; // and db file is no longer overwritten
  // leave changed alone, since changes, if they exist, are still in RAM

  return true;
}

bool DB::save() {
  Version saveversion = (arg_dbversion != VERSION_UNKNOWN ? arg_dbversion : version); // if the user specifies a dbversion then we convert
  
  if (arg_verbose > 0) printf("writing %s version %s\n", dbname, VERSION_NAME[saveversion]);

  // if this is a version change, then ask
  if (saveversion != version && 
      !getyn(std::string("Confirm overwriting version ")+VERSION_NAME[version]+" database "+dbname+" with a version "+VERSION_NAME[saveversion]+" database file ? "))
      return false;

  // we use a new salt and IV every time we save
  if (!header->resalt())
    return false;

  FILE* f = fopen(dbname, "wb");
  if (!f) {
    fprintf(stderr,"Can't open %s: %s\n", dbname, strerror(errno));
    return false;
  }

  overwritten = true; // we've now overwritten the db file and if the save() fails we need to restore from backup

  if (!header->write(f)) {
    fprintf(stderr,"Can't write %s: %s\n", dbname, pwsafe_strerror(errno));
    fclose(f);
    return false;
  }

  Context*const ctxt = new Context(*header, passphrase, saveversion);
  try {
    if (saveversion != VERSION_1_7) {
      // write the magic entry
      Entry e;
      e.name = Entry::MAGIC_V2_NAME;
      e.password = Entry::MAGIC_V2_PASSWORD;
      e.notes = v2_preferences;
      saveversion = VERSION_1_7; // temporarily true, since first entry is always written in v1.9 style
      e.write(f,*ctxt);
      saveversion = VERSION_2_0;
    }
    for (entries_t::const_iterator i=entries.begin(); i!=entries.end(); i++) {
      if (!i->second.write(f,*ctxt)) {
        delete ctxt;
        fprintf(stderr,"Can't write %s: %s\n", dbname, pwsafe_strerror(errno));
        fclose(f);
        return false;
      }
    }
  } catch (...) {
    delete ctxt;
    throw;
  }
  delete ctxt;

  if (fclose(f)) {
    fprintf(stderr,"Can't write/close %s: %s\n", dbname, strerror(errno));
    return false;
  }
 
  changed = false;

  return true;
}


bool DB::find(matches_t& matches, const char* regex_str /* might be NULL */) {
  if (arg_verbose > 0) printf("searching %s for %s\n", dbname, regex_str?regex_str:"<all>");

  regex_t regex;
  if (regex_str) {
    int rc = regcomp(&regex, regex_str, (arg_casesensative?0:REG_ICASE)|REG_NOSUB|REG_EXTENDED);
    if (rc) {
      size_t len = regerror(rc, &regex, NULL, 0);
      char*const msg = reinterpret_cast<char*>(malloc(len));
      if (msg) {
        regerror(rc, &regex, msg, len);
        fprintf(stderr,"%s\n", msg);
        free(msg);
      } else
        fprintf(stderr,"Out of memory\n");
      regfree(&regex);
      throw FailEx();
    }
  }

  for (entries_t::const_iterator i=entries.begin(); i!=entries.end(); ++i) {
    const Entry& e = i->second;
    if (!regex_str || !regexec(&regex, e.groupname().c_str(), 0,NULL, 0))
      matches.push_back(&e);
  }

  if (regex_str)
    regfree(&regex);

  return true;
}

const DB::Entry& DB::find1(const char* regex) {
  // first see if there is a perfect match for regex, treating regex as a literal string (and not a regex at all)
  {
    // first-first, try with a case sensative comparison even though they didn't ask for that
    for (entries_t::const_iterator i=entries.begin(); i!=entries.end(); ++i) {
      const Entry& e = i->second;
      if (strcmp(regex,e.groupname().c_str()) == 0) {
        return e;
      }
    }
  }

  // since that didn't work, try a case insensative comparison if that is a possibility
  if (!arg_casesensative) {
    matches_t matches;
    for (entries_t::const_iterator i=entries.begin(); i!=entries.end(); ++i) {
      const Entry& e = i->second;
      if (strcasecmp(regex,e.groupname().c_str()) == 0) {
        matches.push_back(&e);
      }
    }
    if (matches.size() == 1) // >1 might match b/c we are matching case insensative and they only differ by case
      return *matches.front();
  }

  matches_t matches;
  if (find(matches, regex)) {
    if (matches.size() == 0) {
      printf("No matching entries\n");
      throw FailEx();
    }
    if (matches.size() > 1) {
      printf("More than one matching entry: ");
      size_t count = 0;
      for (matches_t::const_iterator i=matches.begin(); i!=matches.end() && count < 3; ++i, ++count)
        printf("%s%s", (count?", ":""), (*i)->groupname().c_str());
      if (count != matches.size())
        printf(", ... (%zu more) ", matches.size()-3);
      printf(".\n");
      throw FailEx();
    }

    return *matches.front();
  } else
    throw FailEx();
}

void DB::list(const char* regex /* might be NULL */) {
  matches_t matches;
  if (open() && find(matches, regex)) {
    for (matches_t::const_iterator i=matches.begin(); i!=matches.end(); ++i) {
      const Entry& e = **i;
    
      if (arg_details) {
        // print out the name
        fprintf(outfile,"%s", e.groupname().c_str());
        
        // append the login if it exists
        if (!e.login.empty())
          fprintf(outfile,"  -  %s\n", e.login.c_str());
        else if (e.default_login)
          fprintf(outfile,"  -  [%s]\n", e.the_default_login.c_str());
        else
          fprintf(outfile,"\n");
 
        // print out the notes, prefixing each line with "> "
        emit_notes(e.notes);

        if (arg_verbose > 0) {
          if (!e.uuid.empty())
            // print out the UUID too
            fprintf(outfile, "%s\n", formatuuid(e.uuid).c_str());
          if (!e.extras.empty())
            fprintf(outfile, "and %zu unknown extra fields\n", e.extras.size());
        }
      } else
        // just print out the name
        fprintf(outfile,"%s\n", e.groupname().c_str());
    }
  }
}

void DB::emit(const char* regex, bool username, bool password, bool twice) {
  if (open()) {
    const Entry& e = find1(regex);

    if (!arg_echo && arg_details)
      // if we're not emit()ing to stdout, then print notes before sending login/password to X clipboard.
      // this way if the notes contain a URL, the user can cut/paste that too
      emit_notes(e.notes);

    if (username)
        for (int i = 0; i < (twice ? 2 : 1); i++)
            ::emit(e.groupname(), "username", e.default_login?e.the_default_login:e.login);
    if (password)
        for (int i = 0; i < (twice ? 2 : 1); i++)
            ::emit(e.groupname(), "password", e.password);
 
    if (arg_echo && arg_details)
      // if we didn't emit the notes above, do it now
      emit_notes(e.notes);
  }
}

void DB::add(const char* name /* might be NULL */) {
  if (arg_verbose > 0) printf("adding %s%sto %s\n", (name?name:""),(name?" ":""), dbname);
  if (open()) {
    Entry e;
    if (name) {
      if (version != VERSION_1_7) {
        // if the argument contains a single '.' that isn't the first or last char, use that to split group and name
        const char* dot = strchr(name,'.');
        if (dot && dot != name && dot[1] != '\0' && strrchr(name,'.') == dot) {
          e.name.assign(dot+1);
          e.group.assign(name, dot-name);
        } else
          e.name = name;
      } else
        e.name = name;
    }

    while (true) {
      if (e.name.empty())
        e.name = gettxt("name: ");
      if (version != VERSION_1_7 && e.group.empty())
        e.group = gettxt("group [<none>]: ");
 
      if (entries.find(e.groupname()) != entries.end()) {
        fprintf(stderr,"%s already exists\n", e.groupname().c_str());
        if (name)
          throw FailEx();
        e.name.erase();
        e.group.erase();
      } else if (!e.name.empty())
        break;
    }

    e.login = gettxt("username: ");
    if (e.login.empty())
      e.default_login = getyn("use default username ("+e.the_default_login+") ? [n] ", false);

    e.password = enter_password("password [return for random]: ", "password again: ");
 
    e.notes = gettxt("notes: ");
 
    entries.insert(entries_t::value_type(e.groupname(),e));
    changed = true;
  } else
    throw FailEx();
} 

void DB::edit(const char* regex) {
  if (open()) {
    const Entry& e_orig = find1(regex);
    Entry e = e_orig; // make a local copy to edit

    while (true) {
      e.name = gettxt("name: ["+e_orig.name+"] ", e_orig.name);
      if (version != VERSION_1_7)
        e.group = gettxt("group: ["+e_orig.group+"] ", e_orig.group);
      if ((e.name == e_orig.name && e.group == e_orig.group) || 
          entries.find(e.groupname()) == entries.end()) // e.name cannot be empty b/c if the user entered an empty string they got the old name
        break;
      printf("%s already exists\n", e.groupname().c_str());
    }

 
    if (e.default_login)
      e.default_login = getyn("keep default username ("+e_orig.the_default_login+") ? [y]", true);
    if (!e.default_login) {
      e.login = gettxt("username: ["+e_orig.login+"] ", e_orig.login);
      if (e.login.empty() && !e_orig.default_login) // no point in asking if they just disabled default login
        e.default_login = getyn("use default username ("+e_orig.the_default_login+") ? [n]", false);
    }


    while (true) {
      if (getyn("change password ? [n] ", false)) {
        secstring new_pw = enter_password("new password: [return for random]", "new password again: ");
        if (new_pw.empty() && !e.password.empty()) {
          if (!getyn("Confirm changing to an empty password ? [n] "))
            continue;
        }
        e.password = new_pw;
      }
      break;
    }

    e.notes = gettxt("notes: [<keep same>] ", e_orig.notes);

    if (e_orig != e) {
      typedef std::vector<std::string> changes_t;
      changes_t changes;
      
      if (e_orig.group != e.group) changes.push_back("group");
      if (e_orig.name != e.name) changes.push_back("name");
      if (e_orig.default_login != e.default_login || 
          (!e_orig.default_login && !e.default_login && e_orig.login != e.login))
        changes.push_back("login");
      if (e_orig.password != e.password)
        changes.push_back("password");
      if (e_orig.notes != e.notes)
        changes.push_back("notes");

      std::string prompt = "Confirm changing ";
      for (changes_t::const_iterator i=changes.begin(); i!=changes.end(); ++i) {
        if (i != changes.begin()) prompt += ", ";
        prompt += *i;
      }
      prompt += " ? [y]";
      if (getyn(prompt, true)) {
        entries.erase(entries.find(e_orig.groupname()));
        entries.insert(entries_t::value_type(e.groupname(),e));
        changed = true;
      } else
        printf("Changes abandoned\n");
    }
    else
      printf("No change\n");
  }
}
 

void DB::del(const char* name) {
  if (arg_verbose > 0) printf("deleting %s from %s\n", name, dbname);
  if (open()) {
    entries_t::iterator i = entries.find(name);
    if (i == entries.end()) {
      fprintf(stderr,"%s not found\n", name);
      throw FailEx();
    }

    entries.erase(i);
    changed = true;
  }
}


// ----- DB::Header class ----------------------------------------------

DB::Header::Header() {
  zero();
}

DB::Header::~Header() {
  zero();
}

void DB::Header::zero() {
  memset(random,0,sizeof(random));
  memset(hash,0,sizeof(hash));
  memset(salt,0,sizeof(salt));
  memset(iv,0,sizeof(iv));
}

bool DB::Header::create() {
  if (!RAND_bytes(random, sizeof(random)) ||
      !RAND_bytes(salt, sizeof(salt)) ||
      !RAND_bytes(iv, sizeof(iv))) {
    fprintf(stderr,"Can't get random number: %s\n", ERR_error_string(ERR_get_error(), NULL));
    return false;
  }
  memset(hash,0,sizeof(hash));
  return true;
}

bool DB::Header::resalt() {
  // new salt, and new iv too while we are at it
  if (!RAND_bytes(salt, sizeof(salt)) ||
      !RAND_bytes(iv, sizeof(iv))) {
    fprintf(stderr,"Can't get random number: %s\n", ERR_error_string(ERR_get_error(), NULL));
    return false;
  }
  return true;
}

bool DB::Header::read(FILE* f) {
  if (fread(random, 1,sizeof(random), f) != sizeof(random) ||
      fread(hash, 1,sizeof(hash), f) != sizeof(hash) ||
      fread(salt, 1,sizeof(salt), f) != sizeof(salt) ||
      fread(iv, 1,sizeof(iv), f) != sizeof(iv)) {
    return false;
  }
  return true;
}

bool DB::Header::write(FILE* f) const {
  if (fwrite(random, 1,sizeof(random), f) != sizeof(random) ||
      fwrite(hash, 1,sizeof(hash), f) != sizeof(hash) ||
      fwrite(salt, 1,sizeof(salt), f) != sizeof(salt) ||
      fwrite(iv, 1,sizeof(iv), f) != sizeof(iv)) {
    return false;
  }
  return true;
}

// ----- DB::Context class --------------------------------------------

DB::Context::Context(const Header& h, const secstring& pw, const Version& v) :
  version(v)
{
  cbc.read(h.iv,sizeof(h.iv));
  SHA_CTX sha;
  SHA1_Init(&sha);
  SHA1_Update(&sha, pw.data(), pw.length());
  SHA1_Update(&sha, h.salt, sizeof(h.salt));
  unsigned char key[SHA_DIGEST_LENGTH];
  SHA1_Final(key, &sha);
  BF_set_key(&bf, sizeof(key), key);
  memset(&sha,0,sizeof(sha));
  memset(&key,0,sizeof(key));
}

DB::Context::~Context() {
  memset(&bf,0,sizeof(bf));
}

// ----- DB::Entry class ----------------------------------------------

const char*const DB::Entry::SPLIT_STR = "  \xAD  ";
const char*const DB::Entry::MAGIC_V2_NAME = " !!!Version 2 File Format!!! "
                                                   "Please upgrade to PasswordSafe 2.0"
                                                   " or later";
const char*const DB::Entry::MAGIC_V2_PASSWORD = "2.0";

secstring DB::Entry::the_default_login;

void DB::Entry::Init() {
  const char* dl = getenv("PWSAFE_DEFAULT_USER");
  if (!dl) {
    dl = getenv("USER");
    if (!dl) {
      dl = getenv("LOGNAME");
      if (!dl) {
        // fine, we'll go get LOGNAME from the pwdatabase
        const struct passwd*const pw = getpwuid(getuid());
        if (pw) {
          dl = pw->pw_name;
        } else {
          // no USER, no LOGNAME, no /etc/passwd entry for this UID; they're on their own now
          dl = "";
        }
      }
    }
  }
  the_default_login = dl;
}

DB::Entry::Entry() : default_login(false) {
  // ok; no-op
}

bool DB::Entry::operator!=(const Entry& e) const {
  return uuid != e.uuid ||
    group != e.group ||
    name != e.name ||
    default_login != e.default_login ||
    (!default_login && !e.default_login && login != e.login) ||
    password != e.password ||
    notes != e.notes;
}

int DB::Entry::diff(const Entry& e, secstring& summary) const {
  int n = 0;
  if (uuid != e.uuid) {
    summary += "uuid, ";
    n++;
  }
  if (group != e.group) {
    summary += "group, ";
    n++;
  }
  if (name != e.name) {
    summary += "name, ";
    n++;
  }
  if (default_login != e.default_login) {
    summary += "login, ";
    n++;
  }
  if (!default_login && !e.default_login && login != e.login) {
    summary += "login, ";
    n++;
  }
  if (password != e.password) {
    summary += "password, ";
    n++;
  }
  if (notes != e.notes) {
    summary += "notes, ";
    n++;
  }
  if (n > 0) {
    // strip off trailing ", "
    summary = summary.substr(0, summary.length()-2);
  }
  return n;
}

secstring DB::Entry::diff(const Entry& e) const {
  secstring s;
  if (uuid != e.uuid) 
    s += "UUID -- " + uuid + "\n"
         "UUID ++ " + e.uuid + "\n";
  if (group != e.group)
    s += "GROUP -- \"" + group + "\"\n"
         "GROUP ++ \"" + e.group + "\"\n";
  if (name != e.name)
    s += "NAME -- \"" + name + "\"\n"
         "NAME ++ \"" + e.name + "\"\n";
  if (default_login != e.default_login) {
    s += "DEFAULT LOGIN -- ";
    s += (default_login ? "yes" : "no");
    s += "\n"
         "DEFAULT LOGIN ++ ";
    s += (e.default_login ? "yes" : "no");
    s += "\n";
  }
  if (!default_login && !e.default_login && login != e.login)
    s += "LOGIN -- \"" + login + "\"\n"
         "LOGIN ++ \"" + e.login + "\"\n";
  if (password != e.password)
    s += "PASSWORD -- <not shown>\n"
         "PASSWORD ++ <not shown>\n";
  if (notes != e.notes)
    s += "NOTES -- \"" + notes + "\"\n"
         "NOTES ++ \"" + e.notes + "\"\n";
  return s;
}

secstring DB::Entry::groupname() const {
  // prefix the name with the group, if it exists
  return group.empty() ? name : group+'.'+name;
}

bool DB::Entry::read(FILE* f, DB::Context& c) {
  bool rc = true;
  uint8_t type;
  if (c.version > VERSION_1_7) {
    int max_fields = 255;
    do {
      secstring s;
      rc &= read(f,c,type,s);
      if (rc) {
        switch (type) {
          case UUID: uuid=s; break;
          case GROUP: group=s; break;
          case TITLE: name=s; break;
          case USER: login=s; break;
          case NOTES: notes=s; break;
          case PASSWORD: password=s; break;
          case END: break;
          default:
            if (arg_verbose > 0) printf("reading field of unknown type %u\n", static_cast<int>(type));
            extras.push_back(extras_t::value_type(type,s));
        }
      }
    } while (rc && type != END && --max_fields);
    if (!max_fields) {
      fprintf(stderr, "Too many fields in database entry. Is database corrupt?\n");
      return false;
    }
  } else {
    // read a version 1.7 entry
    secstring name_login;
    rc = read(f,c,type,name_login) &&
      read(f,c,type,password) && 
      read(f,c,type,notes);
    if (rc) {
      // split name_login if it contains the magic split char
      secstring::size_type p = name_login.find(SPLIT_CHAR);
      if (p != name_login.npos && p>0) {
        name = name_login.substr(0,p);
        login = name_login.substr(p+1,name_login.npos);
      } else {
        p = name_login.find(DEFAULT_USER_CHAR);
        if (p != name_login.npos && p>0) {
          // this entry uses the default login. this is not part of the database; instead it is part of the configuration, or in our case, $USER
          name = name_login.substr(0,p);
          login = the_default_login;
          default_login = true;
        } else {
          // no magic split chars; assume this is a very old database that contains no login field
          name = name_login;
        }
      }
      // and trim any extra whitespace from the end of name and the begining of login
      p = name.find_last_not_of(' ');
      if (p != name.npos)
        name = name.substr(0,p+1);
      else
        name.erase(); // nothing left of name
      p = login.find_first_not_of(' ');
      if (p != login.npos)
        login = login.substr(p,login.npos);
      else
        login.erase(); // nothing left of login
    }
  }

  if (arg_verbose > 2 && rc)
    printf("read in entry %s\n", groupname().c_str());

  return rc;
}

bool DB::Entry::write(FILE* f, DB::Context& c) const {
  if (arg_verbose > 2)
    printf("writing entry %s\n", name.c_str());

  // remove 'false' and create a entry named zzz to deliberate cause failure to write
  if (false && name == "zzz") {
    fprintf(stderr, "Deliberately failing to save entry zzz\n");
    return false;
  }

  if (c.version != VERSION_1_7) {
    secstring save_uuid = uuid;
    if (uuid.empty()) {
      // we must have read in a v1.7 file; create a uuid on the fly
      // NOTE: instead of creating a per-rfc UUID which includes hardware-identificators like your 1st NIC's MAC address, 
      // I make it completely random. I like this better, and given the size of the UUID collisions won't be a problem.
      unsigned char buf[16];
      if (!RAND_bytes(buf,sizeof(buf))) {
        fprintf(stderr, "Can't get random data: %s\n", ERR_error_string(ERR_get_error(), NULL));
        throw FailEx();
      }
      save_uuid.assign(reinterpret_cast<const char*>(buf),sizeof(buf));
      memset(buf,0,sizeof(buf));
    }
    return write(f,c,UUID,save_uuid) &&
      write(f,c,GROUP,group) &&
      write(f,c,TITLE,name) &&
      write(f,c,USER,login) &&
      write(f,c,PASSWORD,password) &&
      write(f,c,NOTES,notes) &&
      write(f,c,extras) &&
      write(f,c,END,"");
  } else {
    // here I follow the same wierd login encoding as passwordsafe 1.9, including inserting extra spaces as well as the SPLIT_CHAR between name and login
    // it doesnt look like anything depends on those spaces, but...
    secstring name_login;
    if (!group.empty())
      name_login = group + '.'; // passwordsafe 2.0 prepends the v2.0 group when writing a v1.7 file, so I do it too
    if (default_login) // this this first so that if the_default_login is "" we still get it right (so here I don't follow passwordsafe)
      name_login += name + DEFAULT_USER_CHAR;
    else if (login.empty())
      name_login += name;
    else
      name_login += name + SPLIT_STR + login;

    return write(f,c,NAME,name_login) &&
      write(f,c,PASSWORD,password) &&
      write(f,c,NOTES,notes);
  }
}

bool DB::Entry::read(FILE* f, DB::Context& c, uint8_t& type, secstring& str) {
  str.erase();
  
  Block block;
  if (!block.read(f))
    return false;
  
  Block copy = block;
  BF_decrypt(block, &c.bf);
  block ^= c.cbc;
  c.cbc = copy;

  const int32_t len = block.getInt32();
  type = block.getType();

  block.zero();
  copy.zero();
  
  if (len < 0) {
    // set errno to something smart
    errno = PWSAFE_ERR_INVALID_DB;
    return false;
  }

  // make sure len isn't completely nuts (we could also compare with remaining file length...)
  if (len > 64*1024) {
    errno = PWSAFE_ERR_INVALID_DB;
    return false;
  }

  int numblocks = (len+8-1)/8;
  if (numblocks == 0)
    numblocks = 1;

  str.resize(len);

  for (int i=0; i<numblocks; i++) {
    if (!block.read(f))
      return false;
    copy = block;
    BF_decrypt(block, &c.bf);
    block ^= c.cbc;
    unsigned char data[8];
    block.write(data);
    for (int j=0; j<8 && i*8+j<len; j++)
      str[i*8+j] = data[j];
    c.cbc = copy;
  }

  return true;
}

bool DB::Entry::write(FILE* f, DB::Context& c, const extras_t& extras) {
  bool rc = true;
  for (extras_t::const_iterator i=extras.begin(); rc && i!=extras.end(); ++i)
    rc &= write(f,c,i->first,i->second);
  return rc;
}

bool DB::Entry::write(FILE* f, DB::Context& c, uint8_t type, const secstring& str) {
  const unsigned char*const data = reinterpret_cast<const unsigned char*>(str.data());
  
  int numblocks = (str.length()+8-1)/8;
  if (numblocks == 0)
    numblocks = 1; // always have one block, even if it is all zero's

  { // write the string's length
    Block block;
    block.putInt32AndType(str.length(), (c.version != VERSION_1_7 ? type : 0));
    block ^= c.cbc;
    BF_encrypt(block, &c.bf);
    c.cbc = block;
    if (!block.write(f))
      return false;
  }

  // then blocks of data; the last one padded with zero's
  for (int i=0; i<numblocks; i++) {
    Block block;
    block.read(data+i*8, std::min(8, int(str.length())-i*8));
    block ^= c.cbc;
    BF_encrypt(block, &c.bf);
    c.cbc = block;
    if (!block.write(f))
      return false;
  }
  
  return true;
}


// ---- secalloc class ---------------------------------------

secalloc::Pool* secalloc::pools = NULL;
size_t secalloc::pagesize = 0;
const size_t secalloc::alignsize = std::max(sizeof(double),
#if HAVE_LONG_LONG
                                            sizeof(long long)
#else
                                            sizeof(long)
#endif
                                           );

secalloc::Pool::Pool(size_t n) : next(0), top(0), bottom(0), level(0) {
  char*const z = 0;
  const size_t pagesize = secalloc::pagesize;
  char*const p = reinterpret_cast<char*>(malloc(pagesize+n+pagesize)); // make sure we get something that is page-aligned
  if (!p) {
    fprintf(stderr, "Out of memory\n");
    throw FailEx();
  }
  bottom = p;
  level = z + ((bottom-z+pagesize-1) & ~(pagesize-1)); // round bottom up to a page boundary
  top = z + ((bottom-z+pagesize+n+pagesize) & ~(pagesize-1)); // round top down to a page boundary

  // mark level..top as non-swapabble
  int rc = mlock(level,top-level);
  // Redhat FC3 returns ENOMEM if not root, not EPERM, so dont bother checking for EPERM error from mlock(); treat any error to mean 'try mlock() against as SUID user'
  if (rc && (saved_uid != geteuid() || saved_gid != getegid())) {
    // try again as root (or whoever saved_uid really is)
    int dont_care; // gcc+glibc is a PITA about ignoring certain failures. I don't care if these fail. I try the mlock and if it fails, it fails.
    if (saved_uid != geteuid()) 
      dont_care = seteuid(saved_uid);
    if (saved_gid != getegid())
      dont_care = setegid(saved_gid);
    rc = mlock(level,top-level);
    dont_care = setegid(getgid());
    dont_care = seteuid(getuid());
    (void)dont_care;
  }
  if (rc) {
    static bool reported = false;
    if (!reported) {
      if (arg_verbose >= 0)
        fprintf(stderr, "WARNING: %s unable to use secure ram (need to be setuid root)\n", program_name);
      reported = true;
    }
  }
}

secalloc::Pool::~Pool() {
  char*const z = 0;
  const size_t pagesize = secalloc::pagesize;
  memset(bottom, 0, top-bottom); // clear it once more, just in case everything wasn't properly deallocate()ed
  char*const l = z + ((bottom-z+pagesize-1) & ~(pagesize-1)); // recalculate original value we passed to mlock()
  munlock(l, top-l); // might fail; that's ok if it does
  free(bottom);
}

secalloc::secalloc() {
  init();
}

void secalloc::init() {
  if (pagesize == 0) { // initialize pagesize the first time we are called
    pagesize = getpagesize();
  
    if (pagesize == (size_t)-1 || pagesize == 0) {
      const char errstr[] = "Error: can't compute kernel MMU page size\n";
      int dont_care = write(STDERR_FILENO, errstr, sizeof(errstr)); // at the point when init() is called, stderr is not necessarily setup
      (void)dont_care; // I don't care if this write() failed. This is severe failure path code anyway.
      throw FailEx();
    }
  }
}

void secalloc::cleanup() {
  while (pools) {
    Pool* p = pools;
    pools = p->next;
    delete p;
  }
}

void* secalloc::allocate(size_t n) {
  if (!pools || static_cast<size_t>(pools->top - pools->level) < n) {
    // need a new pool
    Pool* p = new (std::nothrow) Pool(std::max(n, static_cast<size_t>(16*pagesize)));
    if (!p) {
      fprintf(stderr, "Error: %s out of memory\n", program_name);
      throw FailEx();
    }
    p->next = pools;
    pools = p;
  }

  void* p = pools->level;
  pools->level += (n+alignsize-1) & ~(alignsize-1);
  return p;
}

void secalloc::deallocate(void* p, size_t n) {
  memset(p,0,n);
}

void* secalloc::reallocate(void* p, size_t old_n, size_t new_n) {
  void* new_p = allocate(new_n);
  memcpy(new_p, p, std::min(old_n, new_n));
  deallocate(p, old_n);
  return new_p;
}

// --- cheap getopt_long() substitute ----------------------------------------------------------

#ifndef HAS_GETOPT_LONG
// a cheap substitute for getopt_long() that doesn't support optional arguments, nor does it reorder argv[] to put non-options last
static int getopt_long(int argc, char*const argv[], const char* short_opts, const long_option* lopts, int* flag) {
  if (optind >= argc)
    // nothing left at all
    return -1;
  
  const char*const p = argv[optind];
  if (p[0] != '-' || p[1] != '-')
    // not a long option. since we don't reorder argv[] we let getopt() have a crack at it
    return getopt(argc, argv, short_opts);

  while (lopts && lopts->name) {
    if (strcmp(lopts->name, p+2) == 0) {
      // we have a match
      optind++;
      if (lopts->has_arg == required_argument) {
        if (optind >= argc) {
          fprintf(stderr, "option `%s' requires an argument\n", p);
          return ':';
        }
        optarg = argv[optind++];
      }

      if (lopts->flag) {
        *lopts->flag = lopts->val;
        return 0;
      }
      else
        return lopts->val;
    } else
      lopts++;
  }
  // not an option that matches
  fprintf(stderr, "unrecognized option `%s'\n", p);
  return '?';
}
#endif // HAS_GETOPT_LONG
<|MERGE_RESOLUTION|>--- conflicted
+++ resolved
@@ -737,12 +737,7 @@
  
 
       // seed the random number generator
-<<<<<<< HEAD
       char rng_filename[PATH_MAX+1];
-=======
-      char rng_filename[1024];
-      memset(rng_filename, 0, sizeof(rng_filename));
->>>>>>> 305ee9fc
       if (RAND_file_name(rng_filename,sizeof(rng_filename))) {
         int rc = RAND_load_file(rng_filename,-1);
         if (rc) {
